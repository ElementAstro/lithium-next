#include <iostream>
#include <memory>
#include <spdlog/spdlog.h>
#include "camera_tasks.hpp"

using namespace lithium::task::task;

int main() {
<<<<<<< HEAD
    // Initialize high-performance spdlog
    spdlog::set_level(spdlog::level::info);
    spdlog::set_pattern("[%H:%M:%S.%e] [%^%l%$] %v");
    
    spdlog::info("=== Camera Task System Build Test ===");
    spdlog::info("Version: {}", CameraTaskSystemInfo::VERSION);
    spdlog::info("Build Date: {}", CameraTaskSystemInfo::BUILD_DATE);
    spdlog::info("Total Tasks: {}", CameraTaskSystemInfo::TOTAL_TASKS);
    
    spdlog::info("\n=== Testing Task Creation ===");
    
=======
    std::cout << "=== Camera Task System Build Test ===" << std::endl;
    std::cout << "Version: " << CameraTaskSystemInfo::VERSION << std::endl;
    std::cout << "Build Date: " << CameraTaskSystemInfo::BUILD_DATE << std::endl;
    std::cout << "Total Tasks: " << CameraTaskSystemInfo::TOTAL_TASKS << std::endl;

    std::cout << "\n=== Testing Task Creation ===" << std::endl;

>>>>>>> a37a1382
    try {
        // Test basic exposure tasks
        auto takeExposure = std::make_unique<TakeExposureTask>("TakeExposure", nullptr);
        auto takeManyExposure = std::make_unique<TakeManyExposureTask>("TakeManyExposure", nullptr);
        auto subFrameExposure = std::make_unique<SubFrameExposureTask>("SubFrameExposure", nullptr);
<<<<<<< HEAD
        spdlog::info("✓ Basic exposure tasks created successfully");
        
=======
        std::cout << "✓ Basic exposure tasks created successfully" << std::endl;

>>>>>>> a37a1382
        // Test calibration tasks
        auto darkFrame = std::make_unique<DarkFrameTask>("DarkFrame", nullptr);
        auto biasFrame = std::make_unique<BiasFrameTask>("BiasFrame", nullptr);
        auto flatFrame = std::make_unique<FlatFrameTask>("FlatFrame", nullptr);
        std::cout << "✓ Calibration tasks created successfully" << std::endl;

        // Test video tasks
        auto startVideo = std::make_unique<StartVideoTask>("StartVideo", nullptr);
        auto recordVideo = std::make_unique<RecordVideoTask>("RecordVideo", nullptr);
        std::cout << "✓ Video tasks created successfully" << std::endl;

        // Test temperature tasks
        auto coolingControl = std::make_unique<CoolingControlTask>("CoolingControl", nullptr);
        auto tempMonitor = std::make_unique<TemperatureMonitorTask>("TemperatureMonitor", nullptr);
        std::cout << "✓ Temperature tasks created successfully" << std::endl;

        // Test frame tasks
        auto frameConfig = std::make_unique<FrameConfigTask>("FrameConfig", nullptr);
        auto roiConfig = std::make_unique<ROIConfigTask>("ROIConfig", nullptr);
        std::cout << "✓ Frame tasks created successfully" << std::endl;

        // Test parameter tasks
        auto gainControl = std::make_unique<GainControlTask>("GainControl", nullptr);
        auto offsetControl = std::make_unique<OffsetControlTask>("OffsetControl", nullptr);
        std::cout << "✓ Parameter tasks created successfully" << std::endl;

        // Test telescope tasks
        auto telescopeGoto = std::make_unique<TelescopeGotoImagingTask>("TelescopeGotoImaging", nullptr);
        auto trackingControl = std::make_unique<TrackingControlTask>("TrackingControl", nullptr);
        std::cout << "✓ Telescope tasks created successfully" << std::endl;

        // Test device coordination tasks
        auto deviceScan = std::make_unique<DeviceScanConnectTask>("DeviceScanConnect", nullptr);
        auto healthMonitor = std::make_unique<DeviceHealthMonitorTask>("DeviceHealthMonitor", nullptr);
        std::cout << "✓ Device coordination tasks created successfully" << std::endl;

        // Test sequence analysis tasks
        auto advancedSequence = std::make_unique<AdvancedImagingSequenceTask>("AdvancedImagingSequence", nullptr);
        auto qualityAnalysis = std::make_unique<ImageQualityAnalysisTask>("ImageQualityAnalysis", nullptr);
        std::cout << "✓ Sequence analysis tasks created successfully" << std::endl;

    } catch (const std::exception& e) {
        std::cerr << "✗ Task creation failed: " << e.what() << std::endl;
        return 1;
    }

    std::cout << "\n=== All Task Categories Tested Successfully! ===" << std::endl;
    std::cout << "Camera task system is ready for production use!" << std::endl;

    return 0;
}<|MERGE_RESOLUTION|>--- conflicted
+++ resolved
@@ -6,7 +6,6 @@
 using namespace lithium::task::task;
 
 int main() {
-<<<<<<< HEAD
     // Initialize high-performance spdlog
     spdlog::set_level(spdlog::level::info);
     spdlog::set_pattern("[%H:%M:%S.%e] [%^%l%$] %v");
@@ -18,27 +17,13 @@
     
     spdlog::info("\n=== Testing Task Creation ===");
     
-=======
-    std::cout << "=== Camera Task System Build Test ===" << std::endl;
-    std::cout << "Version: " << CameraTaskSystemInfo::VERSION << std::endl;
-    std::cout << "Build Date: " << CameraTaskSystemInfo::BUILD_DATE << std::endl;
-    std::cout << "Total Tasks: " << CameraTaskSystemInfo::TOTAL_TASKS << std::endl;
-
-    std::cout << "\n=== Testing Task Creation ===" << std::endl;
-
->>>>>>> a37a1382
     try {
         // Test basic exposure tasks
         auto takeExposure = std::make_unique<TakeExposureTask>("TakeExposure", nullptr);
         auto takeManyExposure = std::make_unique<TakeManyExposureTask>("TakeManyExposure", nullptr);
         auto subFrameExposure = std::make_unique<SubFrameExposureTask>("SubFrameExposure", nullptr);
-<<<<<<< HEAD
         spdlog::info("✓ Basic exposure tasks created successfully");
         
-=======
-        std::cout << "✓ Basic exposure tasks created successfully" << std::endl;
-
->>>>>>> a37a1382
         // Test calibration tasks
         auto darkFrame = std::make_unique<DarkFrameTask>("DarkFrame", nullptr);
         auto biasFrame = std::make_unique<BiasFrameTask>("BiasFrame", nullptr);
