# Atik Device Implementation

# Include common device configuration
include(${CMAKE_CURRENT_SOURCE_DIR}/../DeviceConfig.cmake)

# Find Atik SDK using common function
find_device_sdk(atik AtikCameras.h AtikCameras
    RESULT_VAR ATIK_FOUND
    LIBRARY_VAR ATIK_LIBRARY
    INCLUDE_VAR ATIK_INCLUDE_DIR
    HEADER_NAMES AtikCameras.h
    LIBRARY_NAMES AtikCameras atikcameras
    SEARCH_PATHS
        /usr/include
        /usr/local/include
        /opt/AtikSDK/include
        ${CMAKE_SOURCE_DIR}/libs/thirdparty/atik/include
)

# Atik specific sources
set(ATIK_SOURCES atik_camera.cpp)
set(ATIK_HEADERS atik_camera.hpp)

<<<<<<< HEAD
# Create Atik vendor library using common function
create_vendor_library(atik
    TARGET_NAME lithium_device_atik
    SOURCES ${ATIK_SOURCES}
    HEADERS ${ATIK_HEADERS}
)

# Apply standard settings
apply_standard_settings(lithium_device_atik)

# SDK specific settings
if(ATIK_FOUND)
    target_include_directories(lithium_device_atik PRIVATE ${ATIK_INCLUDE_DIR})
    target_link_libraries(lithium_device_atik PRIVATE ${ATIK_LIBRARY})
endif()
=======
    if(ATIK_INCLUDE_DIR AND ATIK_LIBRARY)
        set(ATIK_FOUND TRUE)
        message(STATUS "Atik SDK found: ${ATIK_LIBRARY}")

        # Define macro for conditional compilation
        add_definitions(-DLITHIUM_ATIK_CAMERA_ENABLED)

        # Create Atik camera library
        add_library(lithium_atik_camera SHARED
            atik_camera.cpp
        )

        target_include_directories(lithium_atik_camera
            PUBLIC
                ${CMAKE_CURRENT_SOURCE_DIR}
                ${ATIK_INCLUDE_DIR}
>>>>>>> a37a1382
            PRIVATE
                ${CMAKE_SOURCE_DIR}/src
        )

        target_link_libraries(lithium_atik_camera
            PUBLIC
                ${ATIK_LIBRARY}
                lithium_camera_template
                atom
            PRIVATE
                Threads::Threads
        )

        # Set properties
        set_target_properties(lithium_atik_camera PROPERTIES
            CXX_STANDARD 20
            CXX_STANDARD_REQUIRED ON
            VERSION ${PROJECT_VERSION}
            SOVERSION ${PROJECT_VERSION_MAJOR}
        )

        # Install library
        install(TARGETS lithium_atik_camera
            LIBRARY DESTINATION ${CMAKE_INSTALL_LIBDIR}
            RUNTIME DESTINATION ${CMAKE_INSTALL_BINDIR}
        )

        # Install headers
        install(FILES atik_camera.hpp
            DESTINATION ${CMAKE_INSTALL_INCLUDEDIR}/lithium/device/atik
        )

    else()
        message(WARNING "Atik SDK not found. Atik camera support will be disabled.")
        set(ATIK_FOUND FALSE)
    endif()
else()
    message(STATUS "Atik camera support disabled by user")
    set(ATIK_FOUND FALSE)
endif()

# Export variables for parent scope
set(ATIK_FOUND ${ATIK_FOUND} PARENT_SCOPE)
set(ATIK_INCLUDE_DIR ${ATIK_INCLUDE_DIR} PARENT_SCOPE)
set(ATIK_LIBRARY ${ATIK_LIBRARY} PARENT_SCOPE)<|MERGE_RESOLUTION|>--- conflicted
+++ resolved
@@ -21,7 +21,6 @@
 set(ATIK_SOURCES atik_camera.cpp)
 set(ATIK_HEADERS atik_camera.hpp)
 
-<<<<<<< HEAD
 # Create Atik vendor library using common function
 create_vendor_library(atik
     TARGET_NAME lithium_device_atik
@@ -37,24 +36,6 @@
     target_include_directories(lithium_device_atik PRIVATE ${ATIK_INCLUDE_DIR})
     target_link_libraries(lithium_device_atik PRIVATE ${ATIK_LIBRARY})
 endif()
-=======
-    if(ATIK_INCLUDE_DIR AND ATIK_LIBRARY)
-        set(ATIK_FOUND TRUE)
-        message(STATUS "Atik SDK found: ${ATIK_LIBRARY}")
-
-        # Define macro for conditional compilation
-        add_definitions(-DLITHIUM_ATIK_CAMERA_ENABLED)
-
-        # Create Atik camera library
-        add_library(lithium_atik_camera SHARED
-            atik_camera.cpp
-        )
-
-        target_include_directories(lithium_atik_camera
-            PUBLIC
-                ${CMAKE_CURRENT_SOURCE_DIR}
-                ${ATIK_INCLUDE_DIR}
->>>>>>> a37a1382
             PRIVATE
                 ${CMAKE_SOURCE_DIR}/src
         )
