--- conflicted
+++ resolved
@@ -23,7 +23,6 @@
         ${CMAKE_SOURCE_DIR}/libs/thirdparty/playerone/lib
 )
 
-<<<<<<< HEAD
 if(PLAYERONE_INCLUDE_DIR AND PLAYERONE_LIBRARY)
     set(PLAYERONE_FOUND TRUE)
     message(STATUS "Found PlayerOne SDK: ${PLAYERONE_LIBRARY}")
@@ -82,24 +81,6 @@
     FILES playerone_camera.hpp
     DESTINATION include/lithium/device/playerone
 )
-=======
-    if(PLAYERONE_INCLUDE_DIR AND PLAYERONE_LIBRARY)
-        set(PLAYERONE_FOUND TRUE)
-        message(STATUS "PlayerOne SDK found: ${PLAYERONE_LIBRARY}")
-
-        # Define macro for conditional compilation
-        add_definitions(-DLITHIUM_PLAYERONE_CAMERA_ENABLED)
-
-        # Create PlayerOne camera library
-        add_library(lithium_playerone_camera SHARED
-            playerone_camera.cpp
-        )
-
-        target_include_directories(lithium_playerone_camera
-            PUBLIC
-                ${CMAKE_CURRENT_SOURCE_DIR}
-                ${PLAYERONE_INCLUDE_DIR}
->>>>>>> a37a1382
             PRIVATE
                 ${CMAKE_SOURCE_DIR}/src
         )
