# FLI Device Implementation

# Include common device configuration
include(${CMAKE_CURRENT_SOURCE_DIR}/../DeviceConfig.cmake)

# Find FLI SDK using common function
find_device_sdk(fli libfli.h fli
    RESULT_VAR FLI_FOUND
    LIBRARY_VAR FLI_LIBRARY
    INCLUDE_VAR FLI_INCLUDE_DIR
    HEADER_NAMES libfli.h
    LIBRARY_NAMES fli FLI
    SEARCH_PATHS
        /usr/include
        /usr/local/include
        /opt/fli/include
        ${CMAKE_SOURCE_DIR}/libs/thirdparty/fli/include
)

# FLI specific sources
set(FLI_SOURCES fli_camera.cpp)
set(FLI_HEADERS fli_camera.hpp)

<<<<<<< HEAD
# Create FLI vendor library using common function
create_vendor_library(fli
    TARGET_NAME lithium_device_fli
    SOURCES ${FLI_SOURCES}
    HEADERS ${FLI_HEADERS}
)

# Apply standard settings
apply_standard_settings(lithium_device_fli)

# SDK specific settings
if(FLI_FOUND)
    target_include_directories(lithium_device_fli PRIVATE ${FLI_INCLUDE_DIR})
    target_link_libraries(lithium_device_fli PRIVATE ${FLI_LIBRARY})
endif()
=======
    if(FLI_INCLUDE_DIR AND FLI_LIBRARY)
        set(FLI_FOUND TRUE)
        message(STATUS "FLI SDK found: ${FLI_LIBRARY}")

        # Define macro for conditional compilation
        add_definitions(-DLITHIUM_FLI_CAMERA_ENABLED)

        # Create FLI camera library
        add_library(lithium_fli_camera SHARED
            fli_camera.cpp
        )

        target_include_directories(lithium_fli_camera
            PUBLIC
                ${CMAKE_CURRENT_SOURCE_DIR}
                ${FLI_INCLUDE_DIR}
>>>>>>> a37a1382
            PRIVATE
                ${CMAKE_SOURCE_DIR}/src
        )

        target_link_libraries(lithium_fli_camera
            PUBLIC
                ${FLI_LIBRARY}
                lithium_camera_template
                atom
            PRIVATE
                Threads::Threads
        )

        # Set properties
        set_target_properties(lithium_fli_camera PROPERTIES
            CXX_STANDARD 20
            CXX_STANDARD_REQUIRED ON
            VERSION ${PROJECT_VERSION}
            SOVERSION ${PROJECT_VERSION_MAJOR}
        )

        # Install library
        install(TARGETS lithium_fli_camera
            LIBRARY DESTINATION ${CMAKE_INSTALL_LIBDIR}
            RUNTIME DESTINATION ${CMAKE_INSTALL_BINDIR}
        )

        # Install headers
        install(FILES fli_camera.hpp
            DESTINATION ${CMAKE_INSTALL_INCLUDEDIR}/lithium/device/fli
        )

    else()
        message(WARNING "FLI SDK not found. FLI camera support will be disabled.")
        set(FLI_FOUND FALSE)
    endif()
else()
    message(STATUS "FLI camera support disabled by user")
    set(FLI_FOUND FALSE)
endif()

# Export variables for parent scope
set(FLI_FOUND ${FLI_FOUND} PARENT_SCOPE)
set(FLI_INCLUDE_DIR ${FLI_INCLUDE_DIR} PARENT_SCOPE)
set(FLI_LIBRARY ${FLI_LIBRARY} PARENT_SCOPE)<|MERGE_RESOLUTION|>--- conflicted
+++ resolved
@@ -21,7 +21,6 @@
 set(FLI_SOURCES fli_camera.cpp)
 set(FLI_HEADERS fli_camera.hpp)
 
-<<<<<<< HEAD
 # Create FLI vendor library using common function
 create_vendor_library(fli
     TARGET_NAME lithium_device_fli
@@ -37,24 +36,6 @@
     target_include_directories(lithium_device_fli PRIVATE ${FLI_INCLUDE_DIR})
     target_link_libraries(lithium_device_fli PRIVATE ${FLI_LIBRARY})
 endif()
-=======
-    if(FLI_INCLUDE_DIR AND FLI_LIBRARY)
-        set(FLI_FOUND TRUE)
-        message(STATUS "FLI SDK found: ${FLI_LIBRARY}")
-
-        # Define macro for conditional compilation
-        add_definitions(-DLITHIUM_FLI_CAMERA_ENABLED)
-
-        # Create FLI camera library
-        add_library(lithium_fli_camera SHARED
-            fli_camera.cpp
-        )
-
-        target_include_directories(lithium_fli_camera
-            PUBLIC
-                ${CMAKE_CURRENT_SOURCE_DIR}
-                ${FLI_INCLUDE_DIR}
->>>>>>> a37a1382
             PRIVATE
                 ${CMAKE_SOURCE_DIR}/src
         )
