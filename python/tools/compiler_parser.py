--- conflicted
+++ resolved
@@ -33,7 +33,6 @@
 )
 logger = logging.getLogger(__name__)
 
-<<<<<<< HEAD
 # Re-export the classes and functions to maintain backward compatibility
 __all__ = [
     'CompilerType',
@@ -57,736 +56,6 @@
 def main():
     """Main function for command-line operation (backward compatibility)."""
     return main_cli()
-=======
-
-class CompilerType(Enum):
-    """Enumeration of supported compiler types."""
-
-    GCC = auto()
-    CLANG = auto()
-    MSVC = auto()
-    CMAKE = auto()
-
-    @classmethod
-    def from_string(cls, compiler_name: str) -> CompilerType:
-        """Convert string compiler name to enum value."""
-        name = compiler_name.upper()
-        if name in cls.__members__:
-            return cls[name]
-        raise ValueError(f"Unsupported compiler: {compiler_name}")
-
-
-class OutputFormat(Enum):
-    """Enumeration of supported output formats."""
-
-    JSON = auto()
-    CSV = auto()
-    XML = auto()
-
-    @classmethod
-    def from_string(cls, format_name: str) -> OutputFormat:
-        """Convert string format name to enum value."""
-        name = format_name.upper()
-        if name in cls.__members__:
-            return cls[name]
-        raise ValueError(f"Unsupported output format: {format_name}")
-
-
-class MessageSeverity(Enum):
-    """Enumeration of message severity levels."""
-
-    ERROR = "error"
-    WARNING = "warning"
-    INFO = "info"
-
-    @classmethod
-    def from_string(cls, severity: str) -> MessageSeverity:
-        """Convert string severity to enum value."""
-        mapping = {"error": cls.ERROR, "warning": cls.WARNING, "info": cls.INFO}
-        normalized = severity.lower()
-        if normalized in mapping:
-            return mapping[normalized]
-        # Default to INFO if unknown
-        return cls.INFO
-
-
-@dataclass
-class CompilerMessage:
-    """Data class representing a compiler message (error, warning, or info)."""
-
-    file: str
-    line: int
-    message: str
-    severity: MessageSeverity
-    column: Optional[int] = None
-    code: Optional[str] = None
-
-    def to_dict(self) -> Dict[str, Any]:
-        """Convert the CompilerMessage to a dictionary."""
-        result = {
-            "file": self.file,
-            "line": self.line,
-            "message": self.message,
-            "severity": self.severity.value,
-        }
-        if self.column is not None:
-            result["column"] = self.column
-        if self.code is not None:
-            result["code"] = self.code
-        return result
-
-
-@dataclass
-class CompilerOutput:
-    """Data class representing the structured output from a compiler."""
-
-    compiler: CompilerType
-    version: str
-    messages: List[CompilerMessage] = field(default_factory=list)
-
-    def add_message(self, message: CompilerMessage) -> None:
-        """Add a message to the compiler output."""
-        self.messages.append(message)
-
-    def get_messages_by_severity(
-        self, severity: MessageSeverity
-    ) -> List[CompilerMessage]:
-        """Get all messages with the specified severity."""
-        return [msg for msg in self.messages if msg.severity == severity]
-
-    @property
-    def errors(self) -> List[CompilerMessage]:
-        """Get all error messages."""
-        return self.get_messages_by_severity(MessageSeverity.ERROR)
-
-    @property
-    def warnings(self) -> List[CompilerMessage]:
-        """Get all warning messages."""
-        return self.get_messages_by_severity(MessageSeverity.WARNING)
-
-    @property
-    def infos(self) -> List[CompilerMessage]:
-        """Get all info messages."""
-        return self.get_messages_by_severity(MessageSeverity.INFO)
-
-    def to_dict(self) -> Dict[str, Any]:
-        """Convert the CompilerOutput to a dictionary."""
-        return {
-            "compiler": self.compiler.name,
-            "version": self.version,
-            "messages": [msg.to_dict() for msg in self.messages],
-        }
-
-
-class CompilerOutputParser(Protocol):
-    """Protocol defining interface for compiler output parsers."""
-
-    def parse(self, output: str) -> CompilerOutput:
-        """Parse the compiler output string into a structured CompilerOutput object."""
-        ...
-
-
-class GccClangParser:
-    """Parser for GCC and Clang compiler output."""
-
-    def __init__(self, compiler_type: CompilerType):
-        """Initialize the GCC/Clang parser."""
-        self.compiler_type = compiler_type
-        self.version_pattern = re.compile(r"(gcc|clang) version (\d+\.\d+\.\d+)")
-        self.error_pattern = re.compile(
-            r"(?P<file>.*):(?P<line>\d+):(?P<column>\d+):\s*(?P<type>\w+):\s*(?P<message>.+)"
-        )
-
-    def _extract_version(self, output: str) -> str:
-        """Extract GCC/Clang compiler version from output string."""
-        if version_match := self.version_pattern.search(output):
-            return version_match.group()
-        return "unknown"
-
-    def parse(self, output: str) -> CompilerOutput:
-        """Parse GCC/Clang compiler output."""
-        version = self._extract_version(output)
-        result = CompilerOutput(compiler=self.compiler_type, version=version)
-
-        for match in self.error_pattern.finditer(output):
-            try:
-                severity = MessageSeverity.from_string(match.group("type").lower())
-
-                message = CompilerMessage(
-                    file=match.group("file"),
-                    line=int(match.group("line")),
-                    column=int(match.group("column")),
-                    message=match.group("message").strip(),
-                    severity=severity,
-                )
-                result.add_message(message)
-            except (ValueError, AttributeError) as e:
-                logger.warning(f"Skipped invalid message: {e}")
-
-        return result
-
-
-class MsvcParser:
-    """Parser for Microsoft Visual C++ compiler output."""
-
-    def __init__(self):
-        """Initialize the MSVC parser."""
-        self.compiler_type = CompilerType.MSVC
-        self.version_pattern = re.compile(r"Compiler Version (\d+\.\d+\.\d+\.\d+)")
-        self.error_pattern = re.compile(
-            r"(?P<file>.*)$(?P<line>\d+)$:\s*(?P<type>\w+)\s*(?P<code>\w+\d+):\s*(?P<message>.+)"
-        )
-
-    def _extract_version(self, output: str) -> str:
-        """Extract MSVC compiler version from output string."""
-        if version_match := self.version_pattern.search(output):
-            return version_match.group()
-        return "unknown"
-
-    def parse(self, output: str) -> CompilerOutput:
-        """Parse MSVC compiler output."""
-        version = self._extract_version(output)
-        result = CompilerOutput(compiler=self.compiler_type, version=version)
-
-        for match in self.error_pattern.finditer(output):
-            try:
-                severity = MessageSeverity.from_string(match.group("type").lower())
-
-                message = CompilerMessage(
-                    file=match.group("file"),
-                    line=int(match.group("line")),
-                    message=match.group("message").strip(),
-                    severity=severity,
-                    code=match.group("code"),
-                )
-                result.add_message(message)
-            except (ValueError, AttributeError) as e:
-                logger.warning(f"Skipped invalid message: {e}")
-
-        return result
-
-
-class CMakeParser:
-    """Parser for CMake build system output."""
-
-    def __init__(self):
-        """Initialize the CMake parser."""
-        self.compiler_type = CompilerType.CMAKE
-        self.version_pattern = re.compile(r"cmake version (\d+\.\d+\.\d+)")
-        self.error_pattern = re.compile(
-            r"(?P<file>.*):(?P<line>\d+):(?P<type>\w+):\s*(?P<message>.+)"
-        )
-
-    def _extract_version(self, output: str) -> str:
-        """Extract CMake version from output string."""
-        if version_match := self.version_pattern.search(output):
-            return version_match.group()
-        return "unknown"
-
-    def parse(self, output: str) -> CompilerOutput:
-        """Parse CMake build system output."""
-        version = self._extract_version(output)
-        result = CompilerOutput(compiler=self.compiler_type, version=version)
-
-        for match in self.error_pattern.finditer(output):
-            try:
-                severity = MessageSeverity.from_string(match.group("type").lower())
-
-                message = CompilerMessage(
-                    file=match.group("file"),
-                    line=int(match.group("line")),
-                    message=match.group("message").strip(),
-                    severity=severity,
-                )
-                result.add_message(message)
-            except (ValueError, AttributeError) as e:
-                logger.warning(f"Skipped invalid message: {e}")
-
-        return result
-
-
-class ParserFactory:
-    """Factory for creating appropriate compiler output parser instances."""
-
-    @staticmethod
-    def create_parser(compiler_type: Union[CompilerType, str]) -> CompilerOutputParser:
-        """Create and return the appropriate parser for the given compiler type."""
-        if isinstance(compiler_type, str):
-            compiler_type = CompilerType.from_string(compiler_type)
-
-        match compiler_type:
-            case CompilerType.GCC:
-                return GccClangParser(CompilerType.GCC)
-            case CompilerType.CLANG:
-                return GccClangParser(CompilerType.CLANG)
-            case CompilerType.MSVC:
-                return MsvcParser()
-            case CompilerType.CMAKE:
-                return CMakeParser()
-            case _:
-                raise ValueError(f"Unsupported compiler type: {compiler_type}")
-
-
-class OutputWriter(Protocol):
-    """Protocol defining interface for output writers."""
-
-    def write(self, compiler_output: CompilerOutput, output_path: Path) -> None:
-        """Write the compiler output to the specified path."""
-        ...
-
-
-class JsonWriter:
-    """Writer for JSON output format."""
-
-    def write(self, compiler_output: CompilerOutput, output_path: Path) -> None:
-        """Write compiler output to a JSON file."""
-        data = compiler_output.to_dict()
-        with output_path.open("w", encoding="utf-8") as json_file:
-            json.dump(data, json_file, indent=2)
-        logger.info(f"JSON output written to {output_path}")
-
-
-class CsvWriter:
-    """Writer for CSV output format."""
-
-    def write(self, compiler_output: CompilerOutput, output_path: Path) -> None:
-        """Write compiler output to a CSV file."""
-        # Prepare flattened data for CSV export
-        data = []
-        for msg in compiler_output.messages:
-            msg_dict = msg.to_dict()
-            # Add columns that might not be present in all messages with None values
-            msg_dict.setdefault("column", None)
-            msg_dict.setdefault("code", None)
-            data.append(msg_dict)
-
-        fieldnames = ["file", "line", "column", "severity", "code", "message"]
-
-        with output_path.open("w", newline="", encoding="utf-8") as csvfile:
-            writer = csv.DictWriter(
-                csvfile, fieldnames=fieldnames, extrasaction="ignore"
-            )
-            writer.writeheader()
-            writer.writerows(data)
-        logger.info(f"CSV output written to {output_path}")
-
-
-class XmlWriter:
-    """Writer for XML output format."""
-
-    def write(self, compiler_output: CompilerOutput, output_path: Path) -> None:
-        """Write compiler output to an XML file."""
-        root = ET.Element("CompilerOutput")
-        # Add metadata
-        metadata = ET.SubElement(root, "Metadata")
-        ET.SubElement(metadata, "Compiler").text = compiler_output.compiler.name
-        ET.SubElement(metadata, "Version").text = compiler_output.version
-        ET.SubElement(metadata, "MessageCount").text = str(
-            len(compiler_output.messages)
-        )
-
-        # Add messages
-        messages_elem = ET.SubElement(root, "Messages")
-        for msg in compiler_output.messages:
-            msg_elem = ET.SubElement(messages_elem, "Message")
-            for key, value in msg.to_dict().items():
-                if value is not None:  # Skip None values
-                    ET.SubElement(msg_elem, key).text = str(value)
-
-        # Write XML to file
-        tree = ET.ElementTree(root)
-        tree.write(output_path, encoding="utf-8", xml_declaration=True)
-        logger.info(f"XML output written to {output_path}")
-
-
-class WriterFactory:
-    """Factory for creating appropriate output writer instances."""
-
-    @staticmethod
-    def create_writer(format_type: Union[OutputFormat, str]) -> OutputWriter:
-        """Create and return the appropriate writer for the given output format."""
-        if isinstance(format_type, str):
-            format_type = OutputFormat.from_string(format_type)
-
-        match format_type:
-            case OutputFormat.JSON:
-                return JsonWriter()
-            case OutputFormat.CSV:
-                return CsvWriter()
-            case OutputFormat.XML:
-                return XmlWriter()
-            case _:
-                raise ValueError(f"Unsupported output format: {format_type}")
-
-
-class ConsoleFormatter:
-    """Class for formatting compiler output for console display."""
-
-    @staticmethod
-    def colorize_output(compiler_output: CompilerOutput) -> None:
-        """Print compiler output with colorized formatting based on message severity."""
-        print("\nCompiler Output Summary:")
-        print(f"Compiler: {compiler_output.compiler.name}")
-        print(f"Version: {compiler_output.version}")
-        print(f"Total Messages: {len(compiler_output.messages)}")
-        print(f"Errors: {len(compiler_output.errors)}")
-        print(f"Warnings: {len(compiler_output.warnings)}")
-        print(f"Info: {len(compiler_output.infos)}")
-        print("\nMessages:")
-
-        for msg in compiler_output.messages:
-            match msg.severity:
-                case MessageSeverity.ERROR:
-                    color = "red"
-                    prefix = "ERROR"
-                case MessageSeverity.WARNING:
-                    color = "yellow"
-                    prefix = "WARNING"
-                case MessageSeverity.INFO:
-                    color = "blue"
-                    prefix = "INFO"
-                case _:
-                    color = "white"
-                    prefix = "UNKNOWN"
-
-            location = f"{msg.file}:{msg.line}"
-            if msg.column is not None:
-                location += f":{msg.column}"
-
-            code_info = f" [{msg.code}]" if msg.code else ""
-
-            message = f"{prefix}: {location}{code_info} - {msg.message}"
-            print(colored(message, color))
-
-
-class CompilerOutputProcessor:
-    """Main class for processing compiler output files."""
-
-    def __init__(self, config: Optional[Dict[str, Any]] = None):
-        """Initialize the processor with optional configuration."""
-        self.config = config or {}
-
-    def process_file(
-        self, compiler_type: Union[CompilerType, str], file_path: Path
-    ) -> CompilerOutput:
-        """Process a single file containing compiler output."""
-        # Ensure file_path is a Path object
-        file_path = Path(file_path)
-
-        logger.info(f"Processing file: {file_path}")
-
-        # Create parser based on compiler type
-        parser = ParserFactory.create_parser(compiler_type)
-
-        # Read and parse the file
-        try:
-            with file_path.open("r", encoding="utf-8") as file:
-                output = file.read()
-            return parser.parse(output)
-        except FileNotFoundError:
-            logger.error(f"File not found: {file_path}")
-            raise
-        except Exception as e:
-            logger.error(f"Error processing file {file_path}: {e}")
-            raise
-
-    def process_files(
-        self,
-        compiler_type: Union[CompilerType, str],
-        file_paths: List[Union[str, Path]],
-        concurrency: int = 4,
-    ) -> List[CompilerOutput]:
-        """Process multiple files concurrently and return all compiler outputs."""
-        results = []
-
-        # Convert strings to Path objects
-        file_paths = [Path(p) for p in file_paths]
-
-        # Use ThreadPoolExecutor for concurrent processing
-        with ThreadPoolExecutor(max_workers=concurrency) as executor:
-            # Create a partial function with the compiler type
-            process_func = partial(self.process_file, compiler_type)
-
-            # Submit all file processing tasks
-            futures = {
-                executor.submit(process_func, file_path): file_path
-                for file_path in file_paths
-            }
-
-            # Collect results as they complete
-            for future in as_completed(futures):
-                file_path = futures[future]
-                try:
-                    result = future.result()
-                    results.append(result)
-                    logger.info(f"Successfully processed {file_path}")
-                except Exception as e:
-                    logger.error(f"Failed to process {file_path}: {e}")
-
-        return results
-
-    def filter_messages(
-        self,
-        compiler_output: CompilerOutput,
-        severities: Optional[List[MessageSeverity]] = None,
-        file_pattern: Optional[str] = None,
-    ) -> CompilerOutput:
-        """Filter messages by severity and/or file pattern."""
-        if not severities and not file_pattern:
-            return compiler_output
-
-        # Create a new output with the same metadata
-        filtered = CompilerOutput(
-            compiler=compiler_output.compiler, version=compiler_output.version
-        )
-
-        # Filter messages based on criteria
-        for msg in compiler_output.messages:
-            # Check severity filter
-            severity_match = not severities or msg.severity in severities
-
-            # Check file pattern filter
-            file_match = not file_pattern or re.search(file_pattern, msg.file)
-
-            # Add message if it matches all filters
-            if severity_match and file_match:
-                filtered.add_message(msg)
-
-        return filtered
-
-    def generate_statistics(
-        self, compiler_outputs: List[CompilerOutput]
-    ) -> Dict[str, Any]:
-        """Generate statistics from a list of compiler outputs."""
-        stats = {
-            "total_files": len(compiler_outputs),
-            "total_messages": 0,
-            "by_severity": {"error": 0, "warning": 0, "info": 0},
-            "by_compiler": {},
-            "files_with_errors": 0,
-        }
-
-        for output in compiler_outputs:
-            # Count messages by severity
-            errors = len(output.errors)
-            warnings = len(output.warnings)
-            infos = len(output.infos)
-
-            # Update counts
-            stats["total_messages"] += errors + warnings + infos
-            stats["by_severity"]["error"] += errors
-            stats["by_severity"]["warning"] += warnings
-            stats["by_severity"]["info"] += infos
-
-            # Count files with errors
-            if errors > 0:
-                stats["files_with_errors"] += 1
-
-            # Count by compiler
-            compiler_name = output.compiler.name
-            if compiler_name not in stats["by_compiler"]:
-                stats["by_compiler"][compiler_name] = 0
-            stats["by_compiler"][compiler_name] += 1
-
-        return stats
-
-
-# pybind11 exports - These functions can be called from C++
-def parse_compiler_output(
-    compiler_type: str, output: str, filter_severities: Optional[List[str]] = None
-) -> Dict[str, Any]:
-    """
-    Parse compiler output and return structured data.
-
-    This function is designed to be exported through pybind11 for use in C++ applications.
-
-    Args:
-        compiler_type: String identifier for the compiler (gcc, clang, msvc, cmake)
-        output: The raw compiler output string to parse
-        filter_severities: Optional list of severities to include (error, warning, info)
-
-    Returns:
-        Dictionary with parsed compiler output
-    """
-    parser = ParserFactory.create_parser(compiler_type)
-    compiler_output = parser.parse(output)
-
-    # Apply filters if specified
-    if filter_severities:
-        severities = [MessageSeverity.from_string(sev) for sev in filter_severities]
-        processor = CompilerOutputProcessor()
-        compiler_output = processor.filter_messages(
-            compiler_output, severities=severities
-        )
-
-    return compiler_output.to_dict()
-
-
-def parse_compiler_file(
-    compiler_type: str, file_path: str, filter_severities: Optional[List[str]] = None
-) -> Dict[str, Any]:
-    """
-    Parse compiler output from a file and return structured data.
-
-    This function is designed to be exported through pybind11 for use in C++ applications.
-
-    Args:
-        compiler_type: String identifier for the compiler (gcc, clang, msvc, cmake)
-        file_path: Path to the file containing compiler output
-        filter_severities: Optional list of severities to include (error, warning, info)
-
-    Returns:
-        Dictionary with parsed compiler output
-    """
-    processor = CompilerOutputProcessor()
-    compiler_output = processor.process_file(compiler_type, Path(file_path))
-
-    # Apply filters if specified
-    if filter_severities:
-        severities = [MessageSeverity.from_string(sev) for sev in filter_severities]
-        compiler_output = processor.filter_messages(
-            compiler_output, severities=severities
-        )
-
-    return compiler_output.to_dict()
-
-
-# CLI functions
-def parse_args():
-    """Parse command-line arguments."""
-    parser = argparse.ArgumentParser(
-        description="Parse compiler output and convert to various formats."
-    )
-
-    parser.add_argument(
-        "compiler",
-        choices=["gcc", "clang", "msvc", "cmake"],
-        help="The compiler used for the output.",
-    )
-
-    parser.add_argument(
-        "file_paths", nargs="+", help="Paths to the compiler output files."
-    )
-
-    parser.add_argument(
-        "--output-format",
-        choices=["json", "csv", "xml"],
-        default="json",
-        help="Output format (default: json).",
-    )
-
-    parser.add_argument(
-        "--output-file",
-        default="compiler_output",
-        help="Base name for the output file without extension (default: compiler_output).",
-    )
-
-    parser.add_argument(
-        "--output-dir",
-        default=".",
-        help="Directory for output files (default: current directory).",
-    )
-
-    parser.add_argument(
-        "--filter",
-        nargs="*",
-        choices=["error", "warning", "info"],
-        help="Filter by message severity types.",
-    )
-
-    parser.add_argument(
-        "--file-pattern", help="Regular expression to filter files by name."
-    )
-
-    parser.add_argument(
-        "--stats", action="store_true", help="Include statistics in the output."
-    )
-
-    parser.add_argument(
-        "--verbose", action="store_true", help="Enable verbose logging output."
-    )
-
-    parser.add_argument(
-        "--concurrency",
-        type=int,
-        default=4,
-        help="Number of concurrent threads for processing files (default: 4).",
-    )
-
-    return parser.parse_args()
-
-
-def main():
-    """Main function for command-line operation."""
-    args = parse_args()
-
-    # Configure logging based on verbosity
-    if args.verbose:
-        logging.getLogger().setLevel(logging.DEBUG)
-
-    logger.info(f"Starting compiler output processing with {args.compiler}")
-
-    # Create output directory if it doesn't exist
-    output_dir = Path(args.output_dir)
-    output_dir.mkdir(parents=True, exist_ok=True)
-
-    # Process files
-    processor = CompilerOutputProcessor()
-    compiler_outputs = processor.process_files(
-        args.compiler, args.file_paths, args.concurrency
-    )
-
-    # Apply filters if specified
-    if args.filter or args.file_pattern:
-        filtered_outputs = []
-        severities = [MessageSeverity.from_string(sev) for sev in (args.filter or [])]
-
-        for output in compiler_outputs:
-            filtered = processor.filter_messages(
-                output, severities=severities, file_pattern=args.file_pattern
-            )
-            filtered_outputs.append(filtered)
-
-        compiler_outputs = filtered_outputs
-
-    # Prepare combined output
-    combined_output = None
-    if compiler_outputs:
-        # Use the first compiler type and version for the combined output
-        combined_output = CompilerOutput(
-            compiler=compiler_outputs[0].compiler, version=compiler_outputs[0].version
-        )
-
-        # Add all messages from all outputs
-        for output in compiler_outputs:
-            for msg in output.messages:
-                combined_output.add_message(msg)
-
-    # Generate and display statistics if requested
-    if args.stats and compiler_outputs:
-        stats = processor.generate_statistics(compiler_outputs)
-        print("\nStatistics:")
-        print(json.dumps(stats, indent=4))
-
-    # Write output to specified format if we have results
-    if combined_output:
-        # Determine file extension based on output format
-        extension = args.output_format.lower()
-        output_path = output_dir / f"{args.output_file}.{extension}"
-
-        # Create writer and write output
-        writer = WriterFactory.create_writer(args.output_format)
-        writer.write(combined_output, output_path)
-
-        print(f"\nOutput saved to: {output_path}")
-
-        # Display colorized console output
-        ConsoleFormatter.colorize_output(combined_output)
-    else:
-        print("\nNo compiler messages found or all messages were filtered out.")
-
-    return 0
->>>>>>> a37a1382
 
 
 if __name__ == "__main__":
