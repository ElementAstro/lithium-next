--- conflicted
+++ resolved
@@ -39,21 +39,7 @@
     """
     Compile a single source file.
     """
-<<<<<<< HEAD
     cpp_version = CppVersion.resolve_version(cpp_version)
-=======
-    # Convert string cpp_version to enum if needed
-    if isinstance(cpp_version, str):
-        try:
-            cpp_version = CppVersion(cpp_version)
-        except ValueError:
-            try:
-                cpp_version = CppVersion[
-                    "CPP" + cpp_version.replace("++", "").replace("c", "")
-                ]
-            except KeyError:
-                raise ValueError(f"Invalid C++ version: {cpp_version}")
->>>>>>> a37a1382
 
     compiler = get_compiler(compiler_name)
     return compiler.compile(
@@ -74,21 +60,7 @@
     """
     Build a project from multiple source files.
     """
-<<<<<<< HEAD
     cpp_version = CppVersion.resolve_version(cpp_version)
-=======
-    # Convert string cpp_version to enum if needed
-    if isinstance(cpp_version, str):
-        try:
-            cpp_version = CppVersion(cpp_version)
-        except ValueError:
-            try:
-                cpp_version = CppVersion[
-                    "CPP" + cpp_version.replace("++", "").replace("c", "")
-                ]
-            except KeyError:
-                raise ValueError(f"Invalid C++ version: {cpp_version}")
->>>>>>> a37a1382
 
     build_manager = BuildManager(build_dir=build_dir or "build")
     return build_manager.build(
