#!/usr/bin/env python3
"""
Enhanced core types and data models for the compiler helper module.

This module provides type-safe, performance-optimized data models using the latest
Python features including Pydantic v2, StrEnum, and comprehensive validation.
"""

from __future__ import annotations

import time
from enum import StrEnum, auto
from pathlib import Path
from typing import Any, Dict, List, Literal, Optional, Set, TypeAlias, Union
from dataclasses import dataclass, field

from pydantic import BaseModel, ConfigDict, Field, field_validator, model_validator
from loguru import logger

# Type aliases for improved type hinting and performance
PathLike: TypeAlias = Union[str, Path]
CompilerName: TypeAlias = Literal["GCC", "Clang", "MSVC", "ICC", "MinGW", "Emscripten"]


class CppVersion(StrEnum):
    """
    C++ language standard versions using StrEnum for better serialization.
    
    Each version represents a published ISO C++ standard with its key features.
    """
<<<<<<< HEAD
    CPP98 = "c++98"   # First standardized version (1998)
    CPP03 = "c++03"   # Minor update with bug fixes (2003) 
    CPP11 = "c++11"   # Major update: auto, lambda, move semantics (2011)
    CPP14 = "c++14"   # Generic lambdas, return type deduction (2014)
    CPP17 = "c++17"   # Structured bindings, if constexpr (2017)
    CPP20 = "c++20"   # Concepts, ranges, coroutines (2020)
    CPP23 = "c++23"   # Modules improvements, stacktrace (2023)
    CPP26 = "c++26"   # Upcoming standard (expected 2026)
    
    def __str__(self) -> str:
        """Return human-readable string representation."""
        descriptions = {
            self.CPP98: "C++98 (First Standard)",
            self.CPP03: "C++03 (Bug Fixes)",
            self.CPP11: "C++11 (Modern C++)",
            self.CPP14: "C++14 (Refinements)",
            self.CPP17: "C++17 (Structured Bindings)",
            self.CPP20: "C++20 (Concepts & Modules)",
            self.CPP23: "C++23 (Latest)",
            self.CPP26: "C++26 (Upcoming)"
        }
        return descriptions.get(self, self.value)
    
    @property
    def is_modern(self) -> bool:
        """Check if this is a modern C++ standard (C++11 or later)."""
        return self in {self.CPP11, self.CPP14, self.CPP17, self.CPP20, self.CPP23, self.CPP26}
    
    @property
    def supports_modules(self) -> bool:
        """Check if this standard supports C++ modules."""
        return self in {self.CPP20, self.CPP23, self.CPP26}
    
    @property
    def supports_concepts(self) -> bool:
        """Check if this standard supports concepts."""
        return self in {self.CPP20, self.CPP23, self.CPP26}
    
    @classmethod
    def resolve_version(cls, version: Union[str, CppVersion]) -> CppVersion:
        """
        Resolve a version string or enum to a CppVersion with intelligent parsing.
        
        Args:
            version: Version string (e.g., "c++17", "cpp17", "17") or CppVersion enum
            
        Returns:
            Resolved CppVersion enum
            
        Raises:
            ValueError: If version cannot be resolved
        """
        if isinstance(version, CppVersion):
            return version
        
        # Normalize version string
        normalized = str(version).lower().strip()
        
        # Handle numeric versions (e.g., "17" -> "c++17")
        if normalized.isdigit():
            if len(normalized) == 2:
                normalized = f"c++{normalized}"
            elif len(normalized) == 4:  # e.g., "2017" -> "c++17"
                year_to_cpp = {"1998": "98", "2003": "03", "2011": "11", "2014": "14", "2017": "17", "2020": "20", "2023": "23", "2026": "26"}
                if normalized in year_to_cpp:
                    normalized = f"c++{year_to_cpp[normalized]}"
                else:
                    normalized = f"c++{normalized[-2:]}"
        
        # Handle variations like "cpp17", "C++17"
        if "cpp" in normalized and not normalized.startswith("c++"):
            normalized = normalized.replace("cpp", "c++")
        
        # Remove extra + signs
        if "++" in normalized and normalized.count("+") > 2:
            normalized = normalized.replace("+++", "++")
        
        # Ensure c++ prefix
        if not normalized.startswith("c++") and normalized.isdigit():
            normalized = f"c++{normalized}"
        
        try:
            return cls(normalized)
        except ValueError:
            valid_versions = ", ".join(v.value for v in cls)
            raise ValueError(
                f"Invalid C++ version: {version}. Valid versions: {valid_versions}"
            ) from None


class CompilerType(StrEnum):
    """Supported compiler types using StrEnum for better serialization."""
    GCC = "gcc"               # GNU Compiler Collection
    CLANG = "clang"           # LLVM Clang Compiler
    MSVC = "msvc"             # Microsoft Visual C++ Compiler
    ICC = "icc"               # Intel C++ Compiler
    MINGW = "mingw"           # MinGW (GCC for Windows)
    EMSCRIPTEN = "emscripten" # Emscripten for WebAssembly
    
    def __str__(self) -> str:
        """Return human-readable string representation."""
        descriptions = {
            self.GCC: "GNU Compiler Collection",
            self.CLANG: "LLVM Clang",
            self.MSVC: "Microsoft Visual C++",
            self.ICC: "Intel C++ Compiler",
            self.MINGW: "MinGW-w64",
            self.EMSCRIPTEN: "Emscripten (WebAssembly)"
        }
        return descriptions.get(self, self.value)
    
    @property
    def is_gnu_compatible(self) -> bool:
        """Check if compiler is GNU-compatible (uses GCC-style flags)."""
        return self in {self.GCC, self.CLANG, self.MINGW, self.EMSCRIPTEN}
    
    @property
    def supports_sanitizers(self) -> bool:
        """Check if compiler supports runtime sanitizers."""
        return self in {self.GCC, self.CLANG}
    
    @property
    def default_executable(self) -> str:
        """Get the default executable name for this compiler type."""
        defaults = {
            self.GCC: "g++",
            self.CLANG: "clang++",
            self.MSVC: "cl.exe",
            self.ICC: "icpc",
            self.MINGW: "x86_64-w64-mingw32-g++",
            self.EMSCRIPTEN: "em++"
        }
        return defaults.get(self, "g++")


class OptimizationLevel(StrEnum):
    """Compiler optimization levels using StrEnum."""
    NONE = "O0"      # No optimization
    BASIC = "O1"     # Basic optimization
    STANDARD = "O2"  # Standard optimization
    AGGRESSIVE = "O3" # Aggressive optimization
    SIZE = "Os"      # Optimize for size
    FAST = "Ofast"   # Optimize for speed (may break standards compliance)
    DEBUG = "Og"     # Optimize for debugging
    
    def __str__(self) -> str:
        descriptions = {
            self.NONE: "No Optimization (O0)",
            self.BASIC: "Basic Optimization (O1)",
            self.STANDARD: "Standard Optimization (O2)", 
            self.AGGRESSIVE: "Aggressive Optimization (O3)",
            self.SIZE: "Size Optimization (Os)",
            self.FAST: "Fast Optimization (Ofast)",
            self.DEBUG: "Debug Optimization (Og)"
        }
        return descriptions.get(self, self.value)


class CompilerFeatures(BaseModel):
    """
    Enhanced compiler capabilities and features using Pydantic v2.
    """
    model_config = ConfigDict(
        extra='forbid',
        validate_assignment=True,
        use_enum_values=True
    )
    
    supports_parallel: bool = Field(
        default=False,
        description="Compiler supports parallel compilation"
    )
    supports_pch: bool = Field(
        default=False,
        description="Supports precompiled headers"
    )
    supports_modules: bool = Field(
        default=False,
        description="Supports C++20 modules"
    )
    supports_coroutines: bool = Field(
        default=False,
        description="Supports C++20 coroutines"
    )
    supports_concepts: bool = Field(
        default=False,
        description="Supports C++20 concepts"
    )
    
    supported_cpp_versions: Set[CppVersion] = Field(
        default_factory=set,
        description="Set of supported C++ standards"
    )
    supported_sanitizers: Set[str] = Field(
        default_factory=set,
        description="Set of supported runtime sanitizers"
    )
    supported_optimizations: Set[OptimizationLevel] = Field(
        default_factory=set,
        description="Set of supported optimization levels"
    )
    feature_flags: Dict[str, str] = Field(
        default_factory=dict,
        description="Compiler-specific feature flags"
    )
    max_parallel_jobs: int = Field(
        default=1,
        ge=1,
        description="Maximum parallel compilation jobs"
    )


class CompileOptions(BaseModel):
    """Enhanced compiler options with comprehensive validation using Pydantic v2."""
    
    model_config = ConfigDict(
        extra='forbid',
        validate_assignment=True,
        str_strip_whitespace=True
    )
    
    include_paths: List[PathLike] = Field(
        default_factory=list,
        description="Directories to search for include files"
    )
    defines: Dict[str, Optional[str]] = Field(
        default_factory=dict,
        description="Preprocessor definitions"
    )
    warnings: List[str] = Field(
        default_factory=list,
        description="Warning flags to enable"
    )
    optimization: OptimizationLevel = Field(
        default=OptimizationLevel.STANDARD,
        description="Optimization level"
    )
    debug: bool = Field(
        default=False,
        description="Enable debug information generation"
    )
    position_independent: bool = Field(
        default=False,
        description="Generate position-independent code"
    )
    standard_library: Optional[str] = Field(
        default=None,
        description="Standard library implementation (libc++, libstdc++)"
    )
    sanitizers: List[str] = Field(
        default_factory=list,
        description="Runtime sanitizers to enable"
    )
    extra_flags: List[str] = Field(
        default_factory=list,
        description="Additional compiler flags"
    )
    parallel_jobs: int = Field(
        default=1,
        ge=1,
        le=64,
        description="Number of parallel compilation jobs"
    )
    
    @field_validator('sanitizers')
    @classmethod
    def validate_sanitizers(cls, v: List[str]) -> List[str]:
        """Validate sanitizer names."""
        valid_sanitizers = {
            'address', 'thread', 'memory', 'undefined', 'leak',
            'dataflow', 'cfi', 'safe-stack', 'bounds'
        }
        
        for sanitizer in v:
            if sanitizer not in valid_sanitizers:
                logger.warning(
                    f"Unknown sanitizer '{sanitizer}', valid options: {valid_sanitizers}"
                )
        
        return v


class LinkOptions(BaseModel):
    """Enhanced linker options with comprehensive validation using Pydantic v2."""
    
    model_config = ConfigDict(
        extra='forbid',
        validate_assignment=True,
        str_strip_whitespace=True
    )
    
    library_paths: List[PathLike] = Field(
        default_factory=list,
        description="Directories to search for libraries"
    )
    libraries: List[str] = Field(
        default_factory=list,
        description="Libraries to link against"
    )
    runtime_library_paths: List[PathLike] = Field(
        default_factory=list,
        description="Runtime library search paths (rpath)"
    )
    shared: bool = Field(
        default=False,
        description="Create shared library (.so/.dll)"
    )
    static: bool = Field(
        default=False,
        description="Prefer static linking"
    )
    strip_symbols: bool = Field(
        default=False,
        description="Strip debug symbols from output"
    )
    generate_map: bool = Field(
        default=False,
        description="Generate linker map file"
    )
    map_file: Optional[PathLike] = Field(
        default=None,
        description="Custom map file path"
    )
    extra_flags: List[str] = Field(
        default_factory=list,
        description="Additional linker flags"
    )
    
    @model_validator(mode='after')
    def validate_link_options(self) -> LinkOptions:
        """Validate linker option combinations."""
        if self.shared and self.static:
            raise ValueError("Cannot specify both shared and static linking")
        
        if self.generate_map and not self.map_file:
            # Auto-generate map file name
            self.map_file = "output.map"
        
        return self
=======

    CPP98 = "c++98"  # Published in 1998, first standardized version
    CPP03 = "c++03"  # Published in 2003, minor update to 98
    # Major update published in 2011 (auto, lambda, move semantics)
    CPP11 = "c++11"
    # Published in 2014 (generic lambdas, return type deduction)
    CPP14 = "c++14"
    CPP17 = "c++17"  # Published in 2017 (structured bindings, if constexpr)
    CPP20 = "c++20"  # Published in 2020 (concepts, ranges, coroutines)
    CPP23 = "c++23"  # Latest standard (modules improvements, stacktrace)


class CompilerType(Enum):
    """Enum representing supported compiler types."""

    GCC = auto()  # GNU Compiler Collection
    CLANG = auto()  # LLVM Clang Compiler
    MSVC = auto()  # Microsoft Visual C++ Compiler
    ICC = auto()  # Intel C++ Compiler
    MINGW = auto()  # MinGW (GCC for Windows)
    EMSCRIPTEN = auto()  # Emscripten for WebAssembly


class CompileOptions(TypedDict, total=False):
    """TypedDict for compiler options with optional fields."""

    include_paths: List[PathLike]  # Directories to search for include files
    defines: Dict[str, Optional[str]]  # Preprocessor definitions
    warnings: List[str]  # Warning flags
    optimization: str  # Optimization level
    debug: bool  # Enable debug information
    position_independent: bool  # Generate position-independent code
    # Specify standard library implementation
    standard_library: Optional[str]
    # Enable sanitizers (e.g., address, undefined)
    sanitizers: List[str]
    extra_flags: List[str]  # Additional compiler flags


class LinkOptions(TypedDict, total=False):
    """TypedDict for linker options with optional fields."""

    library_paths: List[PathLike]  # Directories to search for libraries
    libraries: List[str]  # Libraries to link against
    runtime_library_paths: List[PathLike]  # Runtime library search paths
    shared: bool  # Create shared library
    static: bool  # Prefer static linking
    strip: bool  # Strip debug symbols
    map_file: Optional[PathLike]  # Generate map file
    extra_flags: List[str]  # Additional linker flags


class CompilationError(Exception):
    """Exception raised when compilation fails."""
>>>>>>> a37a1382


@dataclass(frozen=True, slots=True)
class CommandResult:
    """
    Immutable result of a command execution with enhanced error context.
    
    Uses slots for memory efficiency and frozen=True for immutability.
    """
    success: bool
    stdout: str = ""
    stderr: str = ""
    return_code: int = 0
    command: List[str] = field(default_factory=list)
    execution_time: float = 0.0
    timestamp: float = field(default_factory=time.time)
    
    def __post_init__(self) -> None:
        """Validate command result data."""
        if self.execution_time < 0:
            raise ValueError("execution_time cannot be negative")
    
    @property
    def output(self) -> str:
        """Get combined output (stdout + stderr)."""
        return f"{self.stdout}\n{self.stderr}".strip()
    
    @property
    def failed(self) -> bool:
        """Check if the command failed."""
        return not self.success
    
    @property
    def command_str(self) -> str:
        """Get command as a single string."""
        return " ".join(self.command)
    
    def to_dict(self) -> Dict[str, Any]:
        """Convert to dictionary for serialization."""
        return {
            "success": self.success,
            "stdout": self.stdout,
            "stderr": self.stderr,
            "return_code": self.return_code,
            "command": self.command,
            "execution_time": self.execution_time,
            "timestamp": self.timestamp
        }


class CompilationResult(BaseModel):
    """
    Enhanced compilation result with comprehensive tracking using Pydantic v2.
    """
    
    model_config = ConfigDict(
        extra='forbid',
        validate_assignment=True
    )
    
    success: bool = Field(description="Whether compilation succeeded")
    output_file: Optional[Path] = Field(
        default=None,
        description="Path to generated output file"
    )
    duration_ms: float = Field(
        default=0.0,
        ge=0.0,
        description="Compilation duration in milliseconds"
    )
    command_line: Optional[List[str]] = Field(
        default=None,
        description="Full command line used for compilation"
    )
    errors: List[str] = Field(
        default_factory=list,
        description="Compilation errors"
    )
    warnings: List[str] = Field(
        default_factory=list,
        description="Compilation warnings"
    )
    notes: List[str] = Field(
        default_factory=list,
        description="Additional notes and information"
    )
    artifacts: List[Path] = Field(
        default_factory=list,
        description="Additional files generated during compilation"
    )
    
    @property
    def has_errors(self) -> bool:
        """Check if compilation has errors."""
        return len(self.errors) > 0
    
    @property
    def has_warnings(self) -> bool:
        """Check if compilation has warnings."""
        return len(self.warnings) > 0
    
    @property
    def duration_seconds(self) -> float:
        """Get duration in seconds."""
        return self.duration_ms / 1000.0
    
    def add_error(self, error: str) -> None:
        """Add an error message."""
        self.errors.append(error)
        if self.success:
            self.success = False
    
    def add_warning(self, warning: str) -> None:
        """Add a warning message."""
        self.warnings.append(warning)
    
    def add_note(self, note: str) -> None:
        """Add an informational note."""
        self.notes.append(note)


# Custom exceptions with enhanced error context
class CompilerException(Exception):
    """Base exception for compiler-related errors."""
    
    def __init__(self, message: str, *, error_code: Optional[str] = None, **kwargs: Any):
        super().__init__(message)
        self.error_code = error_code
        self.context = kwargs
        
        # Log the exception with context
        logger.error(
            f"CompilerException: {message}",
            extra={
                "error_code": error_code,
                "context": kwargs
            }
        )


class CompilationError(CompilerException):
    """Exception raised when compilation fails."""
    
    def __init__(
        self,
        message: str,
        command: Optional[List[str]] = None,
        return_code: Optional[int] = None,
        stderr: Optional[str] = None,
        **kwargs: Any
    ):
        super().__init__(
            message,
            command=command,
            return_code=return_code,
            stderr=stderr,
            **kwargs
        )
        self.command = command
        self.return_code = return_code
        self.stderr = stderr
<<<<<<< HEAD
=======
        super().__init__(
            f"{message} (Return code: {return_code})\nCommand: {' '.join(command)}\nError: {stderr}"
        )
>>>>>>> a37a1382


class CompilerNotFoundError(CompilerException):
    """Exception raised when a requested compiler is not available."""

    pass


<<<<<<< HEAD
class InvalidConfigurationError(CompilerException):
    """Exception raised when configuration is invalid."""
    pass


class BuildError(CompilerException):
    """Exception raised when build process fails."""
    pass
=======
@dataclass
class CompilationResult:
    """Represents the result of a compilation operation."""

    success: bool
    output_file: Optional[Path] = None
    duration_ms: float = 0.0
    command_line: Optional[List[str]] = None
    errors: List[str] = field(default_factory=list)
    warnings: List[str] = field(default_factory=list)


@dataclass
class CompilerFeatures:
    """Represents capabilities and features of a specific compiler."""

    supports_parallel: bool = False
    supports_pch: bool = False  # Precompiled headers
    supports_modules: bool = False
    supported_cpp_versions: Set[CppVersion] = field(default_factory=set)
    supported_sanitizers: Set[str] = field(default_factory=set)
    supported_optimizations: Set[str] = field(default_factory=set)
    feature_flags: Dict[str, str] = field(default_factory=dict)
>>>>>>> a37a1382
<|MERGE_RESOLUTION|>--- conflicted
+++ resolved
@@ -28,7 +28,6 @@
     
     Each version represents a published ISO C++ standard with its key features.
     """
-<<<<<<< HEAD
     CPP98 = "c++98"   # First standardized version (1998)
     CPP03 = "c++03"   # Minor update with bug fixes (2003) 
     CPP11 = "c++11"   # Major update: auto, lambda, move semantics (2011)
@@ -368,62 +367,6 @@
             self.map_file = "output.map"
         
         return self
-=======
-
-    CPP98 = "c++98"  # Published in 1998, first standardized version
-    CPP03 = "c++03"  # Published in 2003, minor update to 98
-    # Major update published in 2011 (auto, lambda, move semantics)
-    CPP11 = "c++11"
-    # Published in 2014 (generic lambdas, return type deduction)
-    CPP14 = "c++14"
-    CPP17 = "c++17"  # Published in 2017 (structured bindings, if constexpr)
-    CPP20 = "c++20"  # Published in 2020 (concepts, ranges, coroutines)
-    CPP23 = "c++23"  # Latest standard (modules improvements, stacktrace)
-
-
-class CompilerType(Enum):
-    """Enum representing supported compiler types."""
-
-    GCC = auto()  # GNU Compiler Collection
-    CLANG = auto()  # LLVM Clang Compiler
-    MSVC = auto()  # Microsoft Visual C++ Compiler
-    ICC = auto()  # Intel C++ Compiler
-    MINGW = auto()  # MinGW (GCC for Windows)
-    EMSCRIPTEN = auto()  # Emscripten for WebAssembly
-
-
-class CompileOptions(TypedDict, total=False):
-    """TypedDict for compiler options with optional fields."""
-
-    include_paths: List[PathLike]  # Directories to search for include files
-    defines: Dict[str, Optional[str]]  # Preprocessor definitions
-    warnings: List[str]  # Warning flags
-    optimization: str  # Optimization level
-    debug: bool  # Enable debug information
-    position_independent: bool  # Generate position-independent code
-    # Specify standard library implementation
-    standard_library: Optional[str]
-    # Enable sanitizers (e.g., address, undefined)
-    sanitizers: List[str]
-    extra_flags: List[str]  # Additional compiler flags
-
-
-class LinkOptions(TypedDict, total=False):
-    """TypedDict for linker options with optional fields."""
-
-    library_paths: List[PathLike]  # Directories to search for libraries
-    libraries: List[str]  # Libraries to link against
-    runtime_library_paths: List[PathLike]  # Runtime library search paths
-    shared: bool  # Create shared library
-    static: bool  # Prefer static linking
-    strip: bool  # Strip debug symbols
-    map_file: Optional[PathLike]  # Generate map file
-    extra_flags: List[str]  # Additional linker flags
-
-
-class CompilationError(Exception):
-    """Exception raised when compilation fails."""
->>>>>>> a37a1382
 
 
 @dataclass(frozen=True, slots=True)
@@ -585,12 +528,6 @@
         self.command = command
         self.return_code = return_code
         self.stderr = stderr
-<<<<<<< HEAD
-=======
-        super().__init__(
-            f"{message} (Return code: {return_code})\nCommand: {' '.join(command)}\nError: {stderr}"
-        )
->>>>>>> a37a1382
 
 
 class CompilerNotFoundError(CompilerException):
@@ -599,7 +536,6 @@
     pass
 
 
-<<<<<<< HEAD
 class InvalidConfigurationError(CompilerException):
     """Exception raised when configuration is invalid."""
     pass
@@ -607,29 +543,4 @@
 
 class BuildError(CompilerException):
     """Exception raised when build process fails."""
-    pass
-=======
-@dataclass
-class CompilationResult:
-    """Represents the result of a compilation operation."""
-
-    success: bool
-    output_file: Optional[Path] = None
-    duration_ms: float = 0.0
-    command_line: Optional[List[str]] = None
-    errors: List[str] = field(default_factory=list)
-    warnings: List[str] = field(default_factory=list)
-
-
-@dataclass
-class CompilerFeatures:
-    """Represents capabilities and features of a specific compiler."""
-
-    supports_parallel: bool = False
-    supports_pch: bool = False  # Precompiled headers
-    supports_modules: bool = False
-    supported_cpp_versions: Set[CppVersion] = field(default_factory=set)
-    supported_sanitizers: Set[str] = field(default_factory=set)
-    supported_optimizations: Set[str] = field(default_factory=set)
-    feature_flags: Dict[str, str] = field(default_factory=dict)
->>>>>>> a37a1382
+    pass