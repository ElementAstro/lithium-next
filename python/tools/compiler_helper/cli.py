--- conflicted
+++ resolved
@@ -184,12 +184,8 @@
         if compilers:
             print("Available compilers:")
             for name, compiler in compilers.items():
-<<<<<<< HEAD
                 print(
                     f"  {name}: {compiler.config.command} (version: {compiler.config.version})")
-=======
-                print(f"  {name}: {compiler.command} (version: {compiler.version})")
->>>>>>> a37a1382
             print(f"Default compiler: {compiler_manager.default_compiler}")
         else:
             print("No supported compilers found.")
@@ -203,11 +199,7 @@
     compile_options_dict = {}
 
     if args.include_paths:
-<<<<<<< HEAD
         compile_options_dict['include_paths'] = args.include_paths
-=======
-        compile_options["include_paths"] = args.include_paths
->>>>>>> a37a1382
 
     if args.defines:
         defines = {}
@@ -217,7 +209,6 @@
                 defines[name] = value
             else:
                 defines[define] = None
-<<<<<<< HEAD
         compile_options_dict['defines'] = defines
 
     if args.warnings:
@@ -240,36 +231,11 @@
 
     if args.compile_flags:
         compile_options_dict['extra_flags'] = args.compile_flags
-=======
-        compile_options["defines"] = defines
-
-    if args.warnings:
-        compile_options["warnings"] = args.warnings
-
-    if args.optimization:
-        compile_options["optimization"] = args.optimization
-
-    if args.debug:
-        compile_options["debug"] = True
-
-    if args.pic:
-        compile_options["position_independent"] = True
-
-    if args.stdlib:
-        compile_options["standard_library"] = args.stdlib
-
-    if args.sanitizers:
-        compile_options["sanitizers"] = args.sanitizers
-
-    if args.compile_flags:
-        compile_options["extra_flags"] = args.compile_flags
->>>>>>> a37a1382
 
     # Prepare link options
     link_options_dict = {}
 
     if args.library_paths:
-<<<<<<< HEAD
         link_options_dict['library_paths'] = args.library_paths
 
     if args.libraries:
@@ -289,27 +255,6 @@
 
     if args.link_flags:
         link_options_dict['extra_flags'] = args.link_flags
-=======
-        link_options["library_paths"] = args.library_paths
-
-    if args.libraries:
-        link_options["libraries"] = args.libraries
-
-    if args.shared:
-        link_options["shared"] = True
-
-    if args.static:
-        link_options["static"] = True
-
-    if args.strip:
-        link_options["strip"] = True
-
-    if args.map_file:
-        link_options["map_file"] = args.map_file
-
-    if args.link_flags:
-        link_options["extra_flags"] = args.link_flags
->>>>>>> a37a1382
 
     # Load configuration from file if provided
     if args.config:
@@ -317,7 +262,6 @@
             config = load_json(args.config)
 
             # Update compile options
-<<<<<<< HEAD
             if 'compile_options' in config:
                 for key, value in config['compile_options'].items():
                     compile_options_dict[key] = value
@@ -326,16 +270,6 @@
             if 'link_options' in config:
                 for key, value in config['link_options'].items():
                     link_options_dict[key] = value
-=======
-            if "compile_options" in config:
-                for key, value in config["compile_options"].items():
-                    compile_options[key] = value
-
-            # Update link options
-            if "link_options" in config:
-                for key, value in config["link_options"].items():
-                    link_options[key] = value
->>>>>>> a37a1382
 
             # General options can override specific ones
             if "options" in config:
@@ -354,7 +288,6 @@
 
     # Combine extra flags if provided
     if args.flags:
-<<<<<<< HEAD
         if 'extra_flags' not in compile_options_dict:
             compile_options_dict['extra_flags'] = []
         compile_options_dict['extra_flags'].extend(args.flags)
@@ -366,15 +299,6 @@
     # Create proper instances
     compile_options = CompileOptions(**compile_options_dict)
     link_options = LinkOptions(**link_options_dict) if link_options_dict else None
-=======
-        if "extra_flags" not in compile_options:
-            compile_options["extra_flags"] = []
-        compile_options["extra_flags"].extend(args.flags)
-
-        if "extra_flags" not in link_options:
-            link_options["extra_flags"] = []
-        link_options["extra_flags"].extend(args.flags)
->>>>>>> a37a1382
 
     # Set up build manager
     build_manager = BuildManager(
