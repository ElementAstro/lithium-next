#!/usr/bin/env python3
"""
Build Manager with async support and intelligent caching.
"""

from __future__ import annotations

import asyncio
import hashlib
import json
import os
import re
import time
from dataclasses import dataclass, field
from functools import lru_cache
from pathlib import Path
from typing import Any, Dict, List, Optional, Set, Union

import aiofiles
from loguru import logger

from .core_types import (
<<<<<<< HEAD
    CompilationResult, CompileOptions, LinkOptions,
    CppVersion, PathLike
=======
    CompilationResult,
    CompileOptions,
    LinkOptions,
    CppVersion,
    PathLike,
>>>>>>> a37a1382
)
from .compiler_manager import CompilerManager
from .compiler import EnhancedCompiler as Compiler
from .utils import FileManager, ProcessManager


@dataclass
class BuildCacheEntry:
    """Represents a cached build entry."""
    file_hash: str
    dependencies: Set[str] = field(default_factory=set)
    object_file: Optional[str] = None
    timestamp: float = field(default_factory=time.time)

    def to_dict(self) -> Dict[str, Any]:
        return {
            "file_hash": self.file_hash,
            "dependencies": list(self.dependencies),
            "object_file": self.object_file,
            "timestamp": self.timestamp
        }

    @classmethod
    def from_dict(cls, data: Dict[str, Any]) -> BuildCacheEntry:
        return cls(
            file_hash=data["file_hash"],
            dependencies=set(data.get("dependencies", [])),
            object_file=data.get("object_file"),
            timestamp=data.get("timestamp", time.time())
        )


@dataclass
class BuildMetrics:
    """Build performance metrics."""
    total_files: int = 0
    compiled_files: int = 0
    cached_files: int = 0
    total_time: float = 0.0
    compile_time: float = 0.0
    link_time: float = 0.0
    cache_hit_rate: float = 0.0

    def to_dict(self) -> Dict[str, Any]:
        return {
            "total_files": self.total_files,
            "compiled_files": self.compiled_files,
            "cached_files": self.cached_files,
            "total_time": self.total_time,
            "compile_time": self.compile_time,
            "link_time": self.link_time,
            "cache_hit_rate": self.cache_hit_rate
        }


class BuildManager:
    """
    Build manager with async support, intelligent caching, and parallel builds.

    Features:
    - Async-first design for non-blocking operations
    - Smart dependency tracking with header scanning
    - Incremental builds with hash-based change detection
    - Parallel compilation with configurable worker pools
    - Build artifact caching and reuse
    - Detailed build metrics and reporting
    """

    def __init__(
        self,
        compiler_manager: Optional[CompilerManager] = None,
        build_dir: Optional[PathLike] = None,
        parallel: bool = True,
        max_workers: Optional[int] = None,
<<<<<<< HEAD
        cache_enabled: bool = True
    ) -> None:
=======
    ):
>>>>>>> a37a1382
        """Initialize the build manager."""
        self.compiler_manager = compiler_manager or CompilerManager()
        self.build_dir = Path(build_dir) if build_dir else Path("build")
        self.parallel = parallel
        self.max_workers = max_workers or min(32, os.cpu_count() or 4)
        self.cache_enabled = cache_enabled

        # Cache and dependency tracking
        self.cache_file = self.build_dir / "build_cache.json"
        self.dependency_cache: Dict[str, BuildCacheEntry] = {}
        self.file_manager = FileManager()
        self.process_manager = ProcessManager()

        # Ensure build directory exists
        self.build_dir.mkdir(parents=True, exist_ok=True)

<<<<<<< HEAD
        # Load cache if enabled
        if self.cache_enabled:
            self._load_cache()

        logger.debug(
            f"Initialized BuildManager: dir={self.build_dir}, "
            f"parallel={self.parallel}, workers={self.max_workers}, "
            f"cache={self.cache_enabled}"
        )

    async def build_async(
=======
        # Load cache if available
        self._load_cache()

    def build(
>>>>>>> a37a1382
        self,
        source_files: List[PathLike],
        output_file: PathLike,
        compiler_name: Optional[str] = None,
        cpp_version: CppVersion = CppVersion.CPP17,
        compile_options: Optional[CompileOptions] = None,
        link_options: Optional[LinkOptions] = None,
        incremental: bool = True,
<<<<<<< HEAD
        force_rebuild: bool = False
=======
        force_rebuild: bool = False,
>>>>>>> a37a1382
    ) -> CompilationResult:
        """
        Build source files asynchronously.

        Args:
            source_files: List of source files to compile
            output_file: Output executable/library path
            compiler_name: Name of compiler to use
            cpp_version: C++ standard version
            compile_options: Compilation options
            link_options: Linking options
            incremental: Enable incremental builds
            force_rebuild: Force rebuilding all files

        Returns:
            CompilationResult with detailed information
        """
        start_time = time.time()
        metrics = BuildMetrics()

        # Ensure cpp_version is a CppVersion enum
        if isinstance(cpp_version, str):
            cpp_version = CppVersion.resolve_version(cpp_version)

        source_paths = [Path(f) for f in source_files]
        output_path = Path(output_file)

        logger.info(
            f"Starting async build: {len(source_paths)} files -> {output_path}",
            extra={
                "source_count": len(source_paths),
                "output_file": str(output_path),
                "cpp_version": cpp_version.value,
                "incremental": incremental
            }
        )

        try:
            # Get compiler
            compiler = await self.compiler_manager.get_compiler_async(compiler_name)

<<<<<<< HEAD
            # Prepare options
            compile_options = compile_options or CompileOptions()
            link_options = link_options or LinkOptions()
=======
        if incremental and not force_rebuild:
            # Analyze dependencies and determine what files need rebuilding
            to_compile = self._get_files_to_rebuild(source_paths, compiler, cpp_version)
        else:
            # Rebuild everything
            to_compile = source_paths
>>>>>>> a37a1382

            # Create object directory
            obj_dir = self.build_dir / f"{compiler.config.name}_{cpp_version.value}"
            obj_dir.mkdir(parents=True, exist_ok=True)

            # Determine what needs to be compiled
            compilation_plan = await self._create_compilation_plan(
                source_paths, compiler, cpp_version, obj_dir,
                incremental and not force_rebuild
            )

<<<<<<< HEAD
            metrics.total_files = len(source_paths)
            metrics.compiled_files = len(compilation_plan.to_compile)
            metrics.cached_files = len(source_paths) - len(compilation_plan.to_compile)

            # Compile files that need rebuilding
            compile_start = time.time()
            compile_results = []

            if compilation_plan.to_compile:
                if self.parallel and len(compilation_plan.to_compile) > 1:
                    compile_results = await self._compile_parallel_async(
                        compilation_plan.to_compile,
                        compilation_plan.object_files,
                        compiler, cpp_version, compile_options
                    )
                else:
                    compile_results = await self._compile_sequential_async(
                        compilation_plan.to_compile,
                        compilation_plan.object_files,
                        compiler, cpp_version, compile_options
                    )

                # Check for compilation errors
                for result in compile_results:
                    if not result.success:
                        return CompilationResult(
                            success=False,
                            errors=result.errors,
=======
        if to_compile:
            logger.info(f"Compiling {len(to_compile)} of {len(source_paths)} files")

            # Use parallel compilation if enabled and supported
            if (
                self.parallel
                and compiler.features.supports_parallel
                and len(to_compile) > 1
            ):
                with concurrent.futures.ThreadPoolExecutor(
                    max_workers=self.max_workers
                ) as executor:
                    future_to_file = {}
                    for source_file in to_compile:
                        idx = source_paths.index(source_file)
                        obj_file = object_files[idx]
                        future = executor.submit(
                            compiler.compile,
                            [source_file],
                            obj_file,
                            cpp_version,
                            compile_options,
                        )
                        future_to_file[future] = source_file

                    for future in concurrent.futures.as_completed(future_to_file):
                        source_file = future_to_file[future]
                        try:
                            result = future.result()
                            compile_results.append(result)
                            if not result.success:
                                return CompilationResult(
                                    success=False,
                                    errors=[
                                        f"Failed to compile {source_file}: {result.errors}"
                                    ],
                                    warnings=result.warnings,
                                    duration_ms=(time.time() - start_time) * 1000,
                                )
                        except Exception as e:
                            return CompilationResult(
                                success=False,
                                errors=[
                                    f"Exception while compiling {source_file}: {str(e)}"
                                ],
                                duration_ms=(time.time() - start_time) * 1000,
                            )
            else:
                # Sequential compilation
                for source_file in to_compile:
                    idx = source_paths.index(source_file)
                    obj_file = object_files[idx]
                    result = compiler.compile(
                        [source_file], obj_file, cpp_version, compile_options
                    )
                    compile_results.append(result)
                    if not result.success:
                        return CompilationResult(
                            success=False,
                            errors=[
                                f"Failed to compile {source_file}: {result.errors}"
                            ],
>>>>>>> a37a1382
                            warnings=result.warnings,
                            duration_ms=(time.time() - start_time) * 1000,
                        )

            metrics.compile_time = time.time() - compile_start

            # Link all object files
            link_start = time.time()
            # Convert list of Path to list of str for link_async type hint compatibility

            link_result = await compiler.link_async(
                list(compilation_plan.all_objects.values()), output_path, link_options
            )

            metrics.link_time = time.time() - link_start

            if not link_result.success:
                return CompilationResult(
                    success=False,
                    errors=link_result.errors,
                    warnings=link_result.warnings,
                    duration_ms=(time.time() - start_time) * 1000
                )

            # Update cache
            if self.cache_enabled:
                await self._update_cache_async(compilation_plan.to_compile)
                await self._save_cache_async()

            # Calculate metrics
            metrics.total_time = time.time() - start_time
            metrics.cache_hit_rate = metrics.cached_files / metrics.total_files if metrics.total_files > 0 else 0.0

            # Aggregate warnings
            all_warnings = []
            for result in compile_results:
                all_warnings.extend(result.warnings)
            all_warnings.extend(link_result.warnings)

            logger.info(
                f"Build completed successfully in {metrics.total_time:.2f}s",
                extra={
                    "compiled": metrics.compiled_files,
                    "cached": metrics.cached_files,
                    "cache_hit_rate": f"{metrics.cache_hit_rate:.1%}",
                    "metrics": metrics.to_dict()
                }
            )

            return CompilationResult(
                success=True,
                output_file=output_path,
                duration_ms=metrics.total_time * 1000,
                warnings=all_warnings,
                artifacts=[output_path] + list(compilation_plan.all_objects.values()) # Return Path objects
            )

<<<<<<< HEAD
        except Exception as e:
            duration = (time.time() - start_time) * 1000.0
            logger.error(f"Build failed with exception: {e}")
            return CompilationResult(
                success=False,
                duration_ms=duration,
                errors=[f"Build exception: {e}"]
=======
        # Link object files
        link_result = compiler.link(
            [str(obj) for obj in object_files], output_file, link_options
        )
        if not link_result.success:
            return CompilationResult(
                success=False,
                errors=[f"Failed to link: {link_result.errors}"],
                warnings=link_result.warnings,
                duration_ms=(time.time() - start_time) * 1000,
>>>>>>> a37a1382
            )

    def build(
        self,
        source_files: List[PathLike],
        output_file: PathLike,
        compiler_name: Optional[str] = None,
        cpp_version: CppVersion = CppVersion.CPP17,
        compile_options: Optional[CompileOptions] = None,
        link_options: Optional[LinkOptions] = None,
        incremental: bool = True,
        force_rebuild: bool = False
    ) -> CompilationResult:
        """Build source files synchronously."""
        return asyncio.run(
            self.build_async(
                source_files, output_file, compiler_name, cpp_version,
                compile_options, link_options, incremental, force_rebuild
            )
        )

    @dataclass
    class CompilationPlan:
        """Plan for what needs to be compiled."""
        to_compile: List[Path]
        object_files: Dict[Path, Path]
        all_objects: Dict[Path, Path]

    async def _create_compilation_plan(
        self,
        source_files: List[Path],
        compiler: Compiler,
        cpp_version: CppVersion,
        obj_dir: Path,
        incremental: bool
    ) -> CompilationPlan:
        """Create a plan for what needs to be compiled."""
        to_compile = []
        object_files = {}
        all_objects = {}

        for source_file in source_files:
            if not source_file.exists():
                raise FileNotFoundError(f"Source file not found: {source_file}")

            obj_file = obj_dir / f"{source_file.stem}.o"
            all_objects[source_file] = obj_file

            if incremental:
                # Check if file needs rebuilding
                needs_rebuild = await self._needs_rebuild_async(source_file, obj_file)
                if needs_rebuild:
                    to_compile.append(source_file)
                    object_files[source_file] = obj_file
            else:
                to_compile.append(source_file)
                object_files[source_file] = obj_file

<<<<<<< HEAD
        return self.CompilationPlan(
            to_compile=to_compile,
            object_files=object_files,
            all_objects=all_objects
        )

    async def _needs_rebuild_async(self, source_file: Path, obj_file: Path) -> bool:
        """Check if a source file needs to be rebuilt."""
        if not obj_file.exists():
            return True

        # Calculate current file hash
        current_hash = await self._calculate_file_hash_async(source_file)

        # Check cache
        source_str = str(source_file.resolve())
        if source_str in self.dependency_cache:
            cache_entry = self.dependency_cache[source_str]
            if cache_entry.file_hash == current_hash:
                # Check if dependencies changed
                for dep_path in cache_entry.dependencies:
                    dep_file = Path(dep_path)
                    if dep_file.exists():
                        dep_hash = await self._calculate_file_hash_async(dep_file)
                        if (dep_path in self.dependency_cache and
                            self.dependency_cache[dep_path].file_hash != dep_hash):
                            return True
                return False

        return True

    async def _compile_parallel_async(
        self,
        source_files: List[Path],
        object_files: Dict[Path, Path],
        compiler: Compiler,
        cpp_version: CppVersion,
        options: CompileOptions
    ) -> List[CompilationResult]:
        """Compile files in parallel asynchronously."""
        logger.debug(f"Starting parallel compilation of {len(source_files)} files")

        async def compile_single(source_file: Path) -> CompilationResult:
            obj_file = object_files[source_file]
            # Pass source_file as a list of PathLike (which Path is)
            return await compiler.compile_async(
                [source_file], obj_file, cpp_version, options
            )

        # Create compilation tasks
        tasks = [
            asyncio.create_task(compile_single(source_file), name=f"compile_{source_file.name}")
            for source_file in source_files
        ]

        # Wait for all compilations to complete
        results = await asyncio.gather(*tasks, return_exceptions=True)

        # Process results
        compile_results = []
        for source_file, result in zip(source_files, results):
            if isinstance(result, Exception):
                logger.error(f"Compilation task failed for {source_file}: {result}")
                compile_results.append(CompilationResult(
                    success=False,
                    errors=[f"Compilation failed: {result}"]
                ))
            else:
                compile_results.append(result)

        return compile_results

    async def _compile_sequential_async(
        self,
        source_files: List[Path],
        object_files: Dict[Path, Path],
        compiler: Compiler,
        cpp_version: CppVersion,
        options: CompileOptions
    ) -> List[CompilationResult]:
        """Compile files sequentially asynchronously."""
        logger.debug(f"Starting sequential compilation of {len(source_files)} files")

        results = []
        for source_file in source_files:
            obj_file = object_files[source_file]
            # Pass source_file as a list of PathLike (which Path is)
            result = await compiler.compile_async(
                [source_file], obj_file, cpp_version, options
            )
            results.append(result)

            if not result.success:
                break  # Stop on first error
=======
        return CompilationResult(
            success=True,
            output_file=output_path,
            duration_ms=(time.time() - start_time) * 1000,
            warnings=all_warnings,
        )

    def _get_files_to_rebuild(
        self, source_files: List[Path], compiler: Compiler, cpp_version: CppVersion
    ) -> List[Path]:
        """Determine which files need to be rebuilt based on changes."""
        to_rebuild = []
>>>>>>> a37a1382

        return results

    @lru_cache(maxsize=1024)
    async def _calculate_file_hash_async(self, file_path: Path) -> str:
        """Calculate file hash asynchronously with caching."""
        hash_md5 = hashlib.md5()

<<<<<<< HEAD
        async with aiofiles.open(file_path, "rb") as f:
            async for chunk in f:
                hash_md5.update(chunk)
=======
            # Check if this file or any of its dependencies changed
            if self._has_file_changed(file) or any(
                self._has_file_changed(dep) for dep in self.dependency_graph[file]
            ):
                to_rebuild.append(file)
>>>>>>> a37a1382

        return hash_md5.hexdigest()

    async def _scan_dependencies_async(self, file_path: Path) -> Set[str]:
        """Scan file dependencies asynchronously."""
        dependencies = set()

        try:
<<<<<<< HEAD
            async with aiofiles.open(file_path, 'r', encoding='utf-8', errors='ignore') as f:
                async for line in f:
                    line = line.strip()
                    if line.startswith('#include'):
                        match = re.search(r'#include\s+["<](.*?)[">]', line)
                        if match:
                            include_file = match.group(1)
                            dependencies.add(include_file)
=======
            with open(file_path, "r", encoding="utf-8", errors="ignore") as f:
                for line in f:
                    # Look for #include statements
                    if line.strip().startswith("#include"):
                        include_match = re.search(r'#include\s+["<](.*?)[">]', line)
                        if include_match:
                            include_file = include_match.group(1)
                            # For now, we only track that there is a dependency
                            self.dependency_graph[file_path].add(Path(include_file))
>>>>>>> a37a1382
        except Exception as e:
            logger.warning(f"Failed to scan dependencies for {file_path}: {e}")

        return dependencies

    async def _update_cache_async(self, compiled_files: List[Path]) -> None:
        """Update build cache asynchronously."""
        for source_file in compiled_files:
            try:
                file_hash = await self._calculate_file_hash_async(source_file)
                dependencies = await self._scan_dependencies_async(source_file)

                cache_entry = BuildCacheEntry(
                    file_hash=file_hash,
                    dependencies=dependencies,
                    timestamp=time.time()
                )

                self.dependency_cache[str(source_file.resolve())] = cache_entry

<<<<<<< HEAD
=======
    def _update_file_hashes(self, files: List[Path]):
        """Update stored hashes for files."""
        for file_path in files:
            if file_path.exists():
                str_path = str(file_path.resolve())
                self.file_hashes[str_path] = self._calculate_file_hash(file_path)

    def _load_cache(self):
        """Load build cache from disk."""
        if self.cache_file.exists():
            try:
                with open(self.cache_file, "r") as f:
                    data = json.load(f)
                    self.file_hashes = data.get("file_hashes", {})
>>>>>>> a37a1382
            except Exception as e:
                logger.warning(f"Failed to update cache for {source_file}: {e}")

    async def _save_cache_async(self) -> None:
        """Save build cache asynchronously."""
        if not self.cache_enabled:
            return

        try:
<<<<<<< HEAD
            cache_data = {
                path: entry.to_dict()
                for path, entry in self.dependency_cache.items()
            }

            async with aiofiles.open(self.cache_file, 'w') as f:
                await f.write(json.dumps(cache_data, indent=2))

            logger.debug(f"Saved build cache with {len(cache_data)} entries")

        except Exception as e:
            logger.warning(f"Failed to save build cache: {e}")

    def _load_cache(self) -> None:
        """Load build cache synchronously."""
        if not self.cache_enabled or not self.cache_file.exists():
            return

        try:
            with open(self.cache_file, 'r') as f:
                cache_data = json.load(f)

            self.dependency_cache = {
                path: BuildCacheEntry.from_dict(data)
                for path, data in cache_data.items()
            }

            logger.debug(f"Loaded build cache with {len(self.dependency_cache)} entries")

        except Exception as e:
            logger.warning(f"Failed to load build cache: {e}")
            self.dependency_cache = {}

    def clean(self, aggressive: bool = False) -> None:
        """Clean build artifacts."""
        try:
            if aggressive and self.build_dir.exists():
                import shutil
                shutil.rmtree(self.build_dir)
                self.build_dir.mkdir(parents=True, exist_ok=True)
                logger.info(f"Aggressively cleaned build directory: {self.build_dir}")
            else:
                # Clean only object files
                for obj_file in self.build_dir.rglob("*.o"):
                    obj_file.unlink()
                logger.info("Cleaned object files")

            if self.cache_enabled:
                self.dependency_cache.clear()
                if self.cache_file.exists():
                    self.cache_file.unlink()
                logger.info("Cleared build cache")

=======
            cache_data = {"file_hashes": self.file_hashes}
            with open(self.cache_file, "w") as f:
                json.dump(cache_data, f, indent=2)
>>>>>>> a37a1382
        except Exception as e:
            logger.error(f"Failed to clean build artifacts: {e}")

    def get_metrics(self) -> Dict[str, Any]:
        """Get build manager metrics."""
        return {
            "cache_entries": len(self.dependency_cache),
            "build_dir": str(self.build_dir),
            "cache_enabled": self.cache_enabled,
            "parallel": self.parallel,
            "max_workers": self.max_workers
        }<|MERGE_RESOLUTION|>--- conflicted
+++ resolved
@@ -20,16 +20,8 @@
 from loguru import logger
 
 from .core_types import (
-<<<<<<< HEAD
     CompilationResult, CompileOptions, LinkOptions,
     CppVersion, PathLike
-=======
-    CompilationResult,
-    CompileOptions,
-    LinkOptions,
-    CppVersion,
-    PathLike,
->>>>>>> a37a1382
 )
 from .compiler_manager import CompilerManager
 from .compiler import EnhancedCompiler as Compiler
@@ -104,12 +96,8 @@
         build_dir: Optional[PathLike] = None,
         parallel: bool = True,
         max_workers: Optional[int] = None,
-<<<<<<< HEAD
         cache_enabled: bool = True
     ) -> None:
-=======
-    ):
->>>>>>> a37a1382
         """Initialize the build manager."""
         self.compiler_manager = compiler_manager or CompilerManager()
         self.build_dir = Path(build_dir) if build_dir else Path("build")
@@ -126,7 +114,6 @@
         # Ensure build directory exists
         self.build_dir.mkdir(parents=True, exist_ok=True)
 
-<<<<<<< HEAD
         # Load cache if enabled
         if self.cache_enabled:
             self._load_cache()
@@ -138,12 +125,6 @@
         )
 
     async def build_async(
-=======
-        # Load cache if available
-        self._load_cache()
-
-    def build(
->>>>>>> a37a1382
         self,
         source_files: List[PathLike],
         output_file: PathLike,
@@ -152,11 +133,7 @@
         compile_options: Optional[CompileOptions] = None,
         link_options: Optional[LinkOptions] = None,
         incremental: bool = True,
-<<<<<<< HEAD
         force_rebuild: bool = False
-=======
-        force_rebuild: bool = False,
->>>>>>> a37a1382
     ) -> CompilationResult:
         """
         Build source files asynchronously.
@@ -198,18 +175,9 @@
             # Get compiler
             compiler = await self.compiler_manager.get_compiler_async(compiler_name)
 
-<<<<<<< HEAD
             # Prepare options
             compile_options = compile_options or CompileOptions()
             link_options = link_options or LinkOptions()
-=======
-        if incremental and not force_rebuild:
-            # Analyze dependencies and determine what files need rebuilding
-            to_compile = self._get_files_to_rebuild(source_paths, compiler, cpp_version)
-        else:
-            # Rebuild everything
-            to_compile = source_paths
->>>>>>> a37a1382
 
             # Create object directory
             obj_dir = self.build_dir / f"{compiler.config.name}_{cpp_version.value}"
@@ -221,7 +189,6 @@
                 incremental and not force_rebuild
             )
 
-<<<<<<< HEAD
             metrics.total_files = len(source_paths)
             metrics.compiled_files = len(compilation_plan.to_compile)
             metrics.cached_files = len(source_paths) - len(compilation_plan.to_compile)
@@ -250,70 +217,6 @@
                         return CompilationResult(
                             success=False,
                             errors=result.errors,
-=======
-        if to_compile:
-            logger.info(f"Compiling {len(to_compile)} of {len(source_paths)} files")
-
-            # Use parallel compilation if enabled and supported
-            if (
-                self.parallel
-                and compiler.features.supports_parallel
-                and len(to_compile) > 1
-            ):
-                with concurrent.futures.ThreadPoolExecutor(
-                    max_workers=self.max_workers
-                ) as executor:
-                    future_to_file = {}
-                    for source_file in to_compile:
-                        idx = source_paths.index(source_file)
-                        obj_file = object_files[idx]
-                        future = executor.submit(
-                            compiler.compile,
-                            [source_file],
-                            obj_file,
-                            cpp_version,
-                            compile_options,
-                        )
-                        future_to_file[future] = source_file
-
-                    for future in concurrent.futures.as_completed(future_to_file):
-                        source_file = future_to_file[future]
-                        try:
-                            result = future.result()
-                            compile_results.append(result)
-                            if not result.success:
-                                return CompilationResult(
-                                    success=False,
-                                    errors=[
-                                        f"Failed to compile {source_file}: {result.errors}"
-                                    ],
-                                    warnings=result.warnings,
-                                    duration_ms=(time.time() - start_time) * 1000,
-                                )
-                        except Exception as e:
-                            return CompilationResult(
-                                success=False,
-                                errors=[
-                                    f"Exception while compiling {source_file}: {str(e)}"
-                                ],
-                                duration_ms=(time.time() - start_time) * 1000,
-                            )
-            else:
-                # Sequential compilation
-                for source_file in to_compile:
-                    idx = source_paths.index(source_file)
-                    obj_file = object_files[idx]
-                    result = compiler.compile(
-                        [source_file], obj_file, cpp_version, compile_options
-                    )
-                    compile_results.append(result)
-                    if not result.success:
-                        return CompilationResult(
-                            success=False,
-                            errors=[
-                                f"Failed to compile {source_file}: {result.errors}"
-                            ],
->>>>>>> a37a1382
                             warnings=result.warnings,
                             duration_ms=(time.time() - start_time) * 1000,
                         )
@@ -371,7 +274,6 @@
                 artifacts=[output_path] + list(compilation_plan.all_objects.values()) # Return Path objects
             )
 
-<<<<<<< HEAD
         except Exception as e:
             duration = (time.time() - start_time) * 1000.0
             logger.error(f"Build failed with exception: {e}")
@@ -379,18 +281,6 @@
                 success=False,
                 duration_ms=duration,
                 errors=[f"Build exception: {e}"]
-=======
-        # Link object files
-        link_result = compiler.link(
-            [str(obj) for obj in object_files], output_file, link_options
-        )
-        if not link_result.success:
-            return CompilationResult(
-                success=False,
-                errors=[f"Failed to link: {link_result.errors}"],
-                warnings=link_result.warnings,
-                duration_ms=(time.time() - start_time) * 1000,
->>>>>>> a37a1382
             )
 
     def build(
@@ -449,7 +339,6 @@
                 to_compile.append(source_file)
                 object_files[source_file] = obj_file
 
-<<<<<<< HEAD
         return self.CompilationPlan(
             to_compile=to_compile,
             object_files=object_files,
@@ -544,20 +433,6 @@
 
             if not result.success:
                 break  # Stop on first error
-=======
-        return CompilationResult(
-            success=True,
-            output_file=output_path,
-            duration_ms=(time.time() - start_time) * 1000,
-            warnings=all_warnings,
-        )
-
-    def _get_files_to_rebuild(
-        self, source_files: List[Path], compiler: Compiler, cpp_version: CppVersion
-    ) -> List[Path]:
-        """Determine which files need to be rebuilt based on changes."""
-        to_rebuild = []
->>>>>>> a37a1382
 
         return results
 
@@ -566,17 +441,9 @@
         """Calculate file hash asynchronously with caching."""
         hash_md5 = hashlib.md5()
 
-<<<<<<< HEAD
         async with aiofiles.open(file_path, "rb") as f:
             async for chunk in f:
                 hash_md5.update(chunk)
-=======
-            # Check if this file or any of its dependencies changed
-            if self._has_file_changed(file) or any(
-                self._has_file_changed(dep) for dep in self.dependency_graph[file]
-            ):
-                to_rebuild.append(file)
->>>>>>> a37a1382
 
         return hash_md5.hexdigest()
 
@@ -585,7 +452,6 @@
         dependencies = set()
 
         try:
-<<<<<<< HEAD
             async with aiofiles.open(file_path, 'r', encoding='utf-8', errors='ignore') as f:
                 async for line in f:
                     line = line.strip()
@@ -594,17 +460,6 @@
                         if match:
                             include_file = match.group(1)
                             dependencies.add(include_file)
-=======
-            with open(file_path, "r", encoding="utf-8", errors="ignore") as f:
-                for line in f:
-                    # Look for #include statements
-                    if line.strip().startswith("#include"):
-                        include_match = re.search(r'#include\s+["<](.*?)[">]', line)
-                        if include_match:
-                            include_file = include_match.group(1)
-                            # For now, we only track that there is a dependency
-                            self.dependency_graph[file_path].add(Path(include_file))
->>>>>>> a37a1382
         except Exception as e:
             logger.warning(f"Failed to scan dependencies for {file_path}: {e}")
 
@@ -625,23 +480,6 @@
 
                 self.dependency_cache[str(source_file.resolve())] = cache_entry
 
-<<<<<<< HEAD
-=======
-    def _update_file_hashes(self, files: List[Path]):
-        """Update stored hashes for files."""
-        for file_path in files:
-            if file_path.exists():
-                str_path = str(file_path.resolve())
-                self.file_hashes[str_path] = self._calculate_file_hash(file_path)
-
-    def _load_cache(self):
-        """Load build cache from disk."""
-        if self.cache_file.exists():
-            try:
-                with open(self.cache_file, "r") as f:
-                    data = json.load(f)
-                    self.file_hashes = data.get("file_hashes", {})
->>>>>>> a37a1382
             except Exception as e:
                 logger.warning(f"Failed to update cache for {source_file}: {e}")
 
@@ -651,7 +489,6 @@
             return
 
         try:
-<<<<<<< HEAD
             cache_data = {
                 path: entry.to_dict()
                 for path, entry in self.dependency_cache.items()
@@ -705,11 +542,6 @@
                     self.cache_file.unlink()
                 logger.info("Cleared build cache")
 
-=======
-            cache_data = {"file_hashes": self.file_hashes}
-            with open(self.cache_file, "w") as f:
-                json.dump(cache_data, f, indent=2)
->>>>>>> a37a1382
         except Exception as e:
             logger.error(f"Failed to clean build artifacts: {e}")
 
