# __init__.py
"""
Auto Updater Script

This script is designed to automatically check for, download, verify, and install updates for a given application.
It supports multi-threaded downloads, file verification, backup of current files, and logging of update history.
The module can be used both as a command-line tool and as a Python library embedded in other applications.

Author: AI Assistant
Date: 2025-06-09
"""

from .types import (
    UpdateStatus,
    UpdaterError,
    NetworkError,
    VerificationError,
    InstallationError,
    UpdaterConfig,
    PathLike,
    HashType,
)
from .core import AutoUpdater
from .sync import AutoUpdaterSync, create_updater, run_updater
from .updater import AutoUpdater as AsyncAutoUpdater
from .utils import compare_versions, parse_version, calculate_file_hash
from .logger import logger

__version__ = "1.0.0"

__all__ = [
    # Core classes
    "AutoUpdater",
    "AutoUpdaterSync",
<<<<<<< HEAD
    "AsyncAutoUpdater",

=======
>>>>>>> a37a1382
    # Types
    "UpdaterConfig",
    "UpdateStatus",
    # Exceptions
    "UpdaterError",
    "NetworkError",
    "VerificationError",
    "InstallationError",
    # Utility functions
    "compare_versions",
    "parse_version",
    "calculate_file_hash",
    "create_updater",
    "run_updater",
    # Type definitions
    "PathLike",
    "HashType",
    # Logger
    "logger",
]

# Entrypoint for CLI
if __name__ == "__main__":
    import sys
    from .cli import main

    sys.exit(main())<|MERGE_RESOLUTION|>--- conflicted
+++ resolved
@@ -32,11 +32,8 @@
     # Core classes
     "AutoUpdater",
     "AutoUpdaterSync",
-<<<<<<< HEAD
     "AsyncAutoUpdater",
 
-=======
->>>>>>> a37a1382
     # Types
     "UpdaterConfig",
     "UpdateStatus",
