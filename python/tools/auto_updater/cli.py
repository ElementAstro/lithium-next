# cli.py
import argparse
import json
import sys
import traceback
from pathlib import Path

from .core import AutoUpdater
from .types import UpdaterError, UpdaterConfig



def main() -> int:
    """
    The main entry point for the command-line interface.

    Returns:
        int: Exit code (0 for success, non-zero for failure)
    """
    parser = argparse.ArgumentParser(
        description="Auto Updater - Check for and install software updates"
    )

    parser.add_argument(
        "--config",
        type=str,
        required=True,
        help="Path to the configuration file (JSON)",
    )

    parser.add_argument(
        "--check-only",
        action="store_true",
        help="Only check for updates, don't download or install",
    )

    parser.add_argument(
        "--download-only",
        action="store_true",
        help="Download but don't install updates",
    )

    parser.add_argument(
        "--verify-only",
        action="store_true",
        help="Download and verify but don't install updates",
    )

    parser.add_argument(
        "--rollback", type=str, help="Path to backup directory to rollback to"
    )

    parser.add_argument(
        "--verbose",
        "-v",
        action="count",
        default=0,
        help="Increase verbosity (can be used multiple times)",
    )

    args = parser.parse_args()

    # Configure logger based on verbosity level
    if args.verbose > 0:
        from .logger import logger

        logger.remove()
        logger.add(
            sink=sys.stderr,
            level="DEBUG" if args.verbose > 1 else "INFO",
            format="<green>{time:YYYY-MM-DD HH:mm:ss.SSS}</green> | <level>{level: <8}</level> | <cyan>{name}</cyan>:<cyan>{line}</cyan> - <level>{message}</level>",
        )

    updater = None  # Ensure updater is always defined
    try:
        # Load configuration
        with open(args.config, "r") as f:
            config = json.load(f)

        # Create updater
        updater = AutoUpdater(config)

        # Process command
        if args.rollback:
            # Rollback to specified backup
            rollback_dir = Path(args.rollback)
            if not rollback_dir.exists():
                print(f"Error: Backup directory not found: {rollback_dir}")
                return 1

            success = updater.rollback(rollback_dir)
            print("Rollback " + ("successful" if success else "failed"))
            return 0 if success else 1

        elif args.check_only:
            # Only check for updates
            update_available = updater.check_for_updates()
            if update_available and updater.update_info:
                print(f"Update available: {updater.update_info.version}")
            else:
                print(
                    f"No updates available (current version: {config['current_version']})"
                )
            return 0

        elif args.download_only:
            # Check and download only
            update_available = updater.check_for_updates()
            if not update_available:
                print(
                    f"No updates available (current version: {config['current_version']})"
                )
                return 0

            download_path = updater.download_update()
            print(f"Update downloaded to: {download_path}")
            return 0

        elif args.verify_only:
            # Check, download and verify
            update_available = updater.check_for_updates()
            if not update_available:
                print(
                    f"No updates available (current version: {config['current_version']})"
                )
                return 0

            download_path = updater.download_update()
            # Ensure download_path is a Path object
            if not isinstance(download_path, Path):
                download_path = Path(download_path)
                
            verified = updater.verify_update(download_path)
            if verified:
                print("Update verification successful")
                return 0
            else:
                print("Update verification failed")
                return 1

        else:
            # Full update process
            success = updater.update()
            if success and updater.update_info:
                print(
<<<<<<< HEAD
                    f"Update to version {updater.update_info.version} completed successfully")
=======
                    f"Update to version {updater.update_info['version']} completed successfully"
                )
>>>>>>> a37a1382
                return 0
            else:
                print("No updates installed")
                return 0

    except FileNotFoundError as e:
        print(f"Error: {e}")
        return 1
    except json.JSONDecodeError:
        print(f"Error: Config file is not valid JSON: {args.config}")
        return 1
    except UpdaterError as e:
        print(f"Error: {e}")
        return 1
    except Exception as e:
        print(f"Unexpected error: {e}")
        import traceback

        traceback.print_exc()
        return 1
    finally:
        if updater is not None:
            updater.cleanup()<|MERGE_RESOLUTION|>--- conflicted
+++ resolved
@@ -7,7 +7,6 @@
 
 from .core import AutoUpdater
 from .types import UpdaterError, UpdaterConfig
-
 
 
 def main() -> int:
@@ -143,12 +142,7 @@
             success = updater.update()
             if success and updater.update_info:
                 print(
-<<<<<<< HEAD
                     f"Update to version {updater.update_info.version} completed successfully")
-=======
-                    f"Update to version {updater.update_info['version']} completed successfully"
-                )
->>>>>>> a37a1382
                 return 0
             else:
                 print("No updates installed")
