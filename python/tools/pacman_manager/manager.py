--- conflicted
+++ resolved
@@ -62,15 +62,9 @@
     Enhanced with modern Python features, robust error handling, and performance optimizations.
     """
 
-<<<<<<< HEAD
     def __init__(self, config: ManagerConfig | None = None) -> None:
         """
         Initialize the PacmanManager with enhanced configuration and error handling.
-=======
-    def __init__(self, config_path: Optional[Path] = None, use_sudo: bool = True):
-        """
-        Initialize the PacmanManager with platform detection and configuration.
->>>>>>> a37a1382
 
         Args:
             config: Configuration dictionary with all manager settings
@@ -79,7 +73,6 @@
             ConfigError: If configuration is invalid
             OperationError: If initialization fails
         """
-<<<<<<< HEAD
         try:
             # Set default config and merge with provided config
             self._config = self._setup_default_config()
@@ -247,46 +240,14 @@
     def _find_pacman_command(self) -> Path:
         """
         Locate the 'pacman' command with enhanced error handling.
-=======
-        # Platform detection
-        self.is_windows = platform.system().lower() == "windows"
-        self.use_sudo = use_sudo and not self.is_windows
-
-        # Set up config management
-        self.config = PacmanConfig(config_path)
-
-        # Find pacman command
-        self.pacman_command = self._find_pacman_command()
-
-        # Cache for installed packages
-        self._installed_packages: Optional[Dict[str, PackageInfo]] = None
-
-        # Set up ThreadPoolExecutor for concurrent operations
-        self._executor = concurrent.futures.ThreadPoolExecutor(max_workers=10)
-
-        # Check if AUR helper is available
-        self.aur_helper = self._detect_aur_helper()
-
-        logger.debug(f"PacmanManager initialized with pacman at {self.pacman_command}")
-
-    def __del__(self):
-        """Cleanup resources when the instance is deleted"""
-        if hasattr(self, "_executor"):
-            self._executor.shutdown(wait=False)
-
-    @lru_cache(maxsize=1)
-    def _find_pacman_command(self) -> str:
-        """
-        Locate the 'pacman' command based on the current platform.
->>>>>>> a37a1382
 
         Returns:
             Path to pacman executable
 
+
         Raises:
             ConfigError: If pacman is not found
         """
-<<<<<<< HEAD
         try:
             if self._system_info.is_windows:
                 # Enhanced Windows detection with more paths
@@ -327,37 +288,10 @@
     def _detect_aur_helper(self) -> str | None:
         """
         Detect available AUR helper with enhanced logging and priority ordering.
-=======
-        if self.is_windows:
-            # Possible paths for MSYS2 pacman executable
-            possible_paths = [
-                r"C:\msys64\usr\bin\pacman.exe",
-                r"C:\msys32\usr\bin\pacman.exe",
-            ]
-
-            for path in possible_paths:
-                if os.path.exists(path):
-                    return path
-
-            raise FileNotFoundError(
-                "MSYS2 pacman not found. Please ensure MSYS2 is installed."
-            )
-        else:
-            # For Linux, check if pacman is in PATH
-            pacman_path = shutil.which("pacman")
-            if not pacman_path:
-                raise FileNotFoundError("pacman not found in PATH. Is it installed?")
-            return pacman_path
-
-    def _detect_aur_helper(self) -> Optional[str]:
-        """
-        Detect if any popular AUR helper is installed.
->>>>>>> a37a1382
 
         Returns:
             Name of the found AUR helper or None if not found
         """
-<<<<<<< HEAD
         # Ordered by preference (most capable first)
         aur_helpers = [
             ('yay', 'Yet Another Yogurt - Pacman wrapper and AUR helper'),
@@ -369,16 +303,10 @@
         ]
 
         for helper, description in aur_helpers:
-=======
-        aur_helpers = ["yay", "paru", "pikaur", "aurman", "trizen"]
-
-        for helper in aur_helpers:
->>>>>>> a37a1382
             if shutil.which(helper):
                 logger.info(f"Found AUR helper: {helper} - {description}")
                 return helper
 
-<<<<<<< HEAD
         logger.debug("No AUR helper detected - AUR packages will not be available")
         return None
 
@@ -508,27 +436,15 @@
     ) -> CommandResult:
         """
         Execute a command with enhanced error handling and context.
-=======
-        logger.debug("No AUR helper detected")
-        return None
-
-    def run_command(
-        self, command: List[str], capture_output: bool = True
-    ) -> CommandResult:
-        """
-        Execute a command with proper handling for Windows/Linux differences.
->>>>>>> a37a1382
 
         Args:
             command: The command to execute as a list of strings
             capture_output: Whether to capture and return command output
-<<<<<<< HEAD
             timeout: Command timeout in seconds
-=======
->>>>>>> a37a1382
 
         Returns:
             CommandResult with execution results and metadata
+
 
         Raises:
             CommandError: If the command execution fails
@@ -655,7 +571,6 @@
         final_command = command.copy()
 
         # Handle Windows vs Linux differences
-<<<<<<< HEAD
         if self._system_info.is_windows:
             if final_command[0] == 'pacman':
                 final_command[0] = str(self._pacman_command)
@@ -695,73 +610,11 @@
         Args:
             command: The command to execute as a list of strings
             timeout: Command timeout in seconds
-=======
-        if self.is_windows:
-            if final_command[0] not in ["sudo", self.pacman_command]:
-                final_command.insert(0, self.pacman_command)
-        else:
-            # Add sudo if specified and not already present
-            if self.use_sudo and final_command[0] != "sudo" and os.geteuid() != 0:
-                if final_command[0] == "pacman":
-                    final_command.insert(0, "sudo")
-
-        logger.debug(f"Executing command: {' '.join(final_command)}")
-
-        try:
-            # Execute the command
-            if capture_output:
-                process = subprocess.run(
-                    final_command,
-                    check=False,  # Don't raise exception, we'll handle errors ourselves
-                    text=True,
-                    capture_output=True,
-                )
-            else:
-                # For commands where we want to see output in real-time
-                process = subprocess.run(final_command, check=False, text=True)
-                # Create empty strings for stdout/stderr since we didn't capture them
-                process.stdout = ""
-                process.stderr = ""
-
-            result: CommandResult = {
-                "success": process.returncode == 0,
-                "stdout": process.stdout,
-                "stderr": process.stderr,
-                "command": final_command,
-                "return_code": process.returncode,
-            }
-
-            if process.returncode != 0:
-                logger.warning(
-                    f"Command {' '.join(final_command)} failed with code {process.returncode}"
-                )
-                logger.debug(f"Error output: {process.stderr}")
-            else:
-                logger.debug(f"Command {' '.join(final_command)} executed successfully")
-
-            return result
-
-        except Exception as e:
-            logger.error(
-                f"Exception executing command {' '.join(final_command)}: {str(e)}"
-            )
-            raise CommandError(
-                f"Failed to execute command {' '.join(final_command)}", -1, str(e)
-            )
-
-    async def run_command_async(self, command: List[str]) -> CommandResult:
-        """
-        Execute a command asynchronously using asyncio.
-
-        Args:
-            command: The command to execute as a list of strings
->>>>>>> a37a1382
 
         Returns:
             CommandResult with execution results
         """
         loop = asyncio.get_running_loop()
-<<<<<<< HEAD
         
         # Use partial to create a callable with timeout
         command_func = partial(self.run_command, command, True, timeout)
@@ -771,54 +624,14 @@
         except Exception as e:
             logger.error(f"Async command execution failed: {e}")
             raise
-=======
-        return await loop.run_in_executor(
-            self._executor, lambda: self.run_command(command)
-        )
 
     def update_package_database(self) -> CommandResult:
         """
-        Update the package database to get the latest package information.
+        Update the package database with enhanced error handling.
 
         Returns:
             CommandResult with the operation result
-
-        Example:
-            ```python
-            result = pacman.update_package_database()
-            if result["success"]:
-                print("Database updated successfully")
-            else:
-                print(f"Error updating database: {result['stderr']}")
-            ```
-        """
-        return self.run_command(["pacman", "-Sy"])
-
-    async def update_package_database_async(self) -> CommandResult:
-        """
-        Asynchronously update the package database.
-
-        Returns:
-            CommandResult with the operation result
-        """
-        return await self.run_command_async(["pacman", "-Sy"])
->>>>>>> a37a1382
-
-    def update_package_database(self) -> CommandResult:
-        """
-<<<<<<< HEAD
-        Update the package database with enhanced error handling.
-=======
-        Upgrade the system by updating all installed packages to the latest versions.
-
-        Args:
-            no_confirm: Skip confirmation prompts by passing --noconfirm
->>>>>>> a37a1382
-
-        Returns:
-            CommandResult with the operation result
-        """
-<<<<<<< HEAD
+        """
         with self._error_context("update_package_database"):
             result = self.run_command(['pacman', '-Sy'])
             
@@ -853,42 +666,10 @@
             no_confirm: Skip confirmation prompts
             as_deps: Install as dependency
             needed: Only install if not already installed
-=======
-        cmd = ["pacman", "-Syu"]
-        if no_confirm:
-            cmd.append("--noconfirm")
-        return self.run_command(cmd, capture_output=False)
-
-    async def upgrade_system_async(self, no_confirm: bool = False) -> CommandResult:
-        """
-        Asynchronously upgrade the system.
-
-        Args:
-            no_confirm: Skip confirmation prompts by passing --noconfirm
 
         Returns:
             CommandResult with the operation result
         """
-        cmd = ["pacman", "-Syu"]
-        if no_confirm:
-            cmd.append("--noconfirm")
-        return await self.run_command_async(cmd)
-
-    def install_package(
-        self, package_name: str, no_confirm: bool = False
-    ) -> CommandResult:
-        """
-        Install a specific package.
-
-        Args:
-            package_name: Name of the package to install
-            no_confirm: Skip confirmation prompts by passing --noconfirm
->>>>>>> a37a1382
-
-        Returns:
-            CommandResult with the operation result
-        """
-<<<<<<< HEAD
         validated_name = self._validate_package_name(package_name)
         
         with self._error_context("install_package", package_name=str(validated_name)):
@@ -926,64 +707,10 @@
             remove_deps: Remove dependencies that aren't required by other packages
             cascade: Remove packages that depend on this package
             no_confirm: Skip confirmation prompts
-=======
-        cmd = ["pacman", "-S", package_name]
-        if no_confirm:
-            cmd.append("--noconfirm")
-        return self.run_command(cmd, capture_output=False)
-
-    def install_packages(
-        self, package_names: List[str], no_confirm: bool = False
-    ) -> CommandResult:
-        """
-        Install multiple packages in a single transaction.
-
-        Args:
-            package_names: List of package names to install
-            no_confirm: Skip confirmation prompts by passing --noconfirm
 
         Returns:
             CommandResult with the operation result
         """
-        cmd = ["pacman", "-S"] + package_names
-        if no_confirm:
-            cmd.append("--noconfirm")
-        return self.run_command(cmd, capture_output=False)
-
-    async def install_package_async(
-        self, package_name: str, no_confirm: bool = False
-    ) -> CommandResult:
-        """
-        Asynchronously install a package.
-
-        Args:
-            package_name: Name of the package to install
-            no_confirm: Skip confirmation prompts by passing --noconfirm
-
-        Returns:
-            CommandResult with the operation result
-        """
-        cmd = ["pacman", "-S", package_name]
-        if no_confirm:
-            cmd.append("--noconfirm")
-        return await self.run_command_async(cmd)
-
-    def remove_package(
-        self, package_name: str, remove_deps: bool = False, no_confirm: bool = False
-    ) -> CommandResult:
-        """
-        Remove a specific package.
-
-        Args:
-            package_name: Name of the package to remove
-            remove_deps: Whether to remove dependencies that aren't required by other packages
-            no_confirm: Skip confirmation prompts by passing --noconfirm
->>>>>>> a37a1382
-
-        Returns:
-            CommandResult with the operation result
-        """
-<<<<<<< HEAD
         validated_name = self._validate_package_name(package_name)
         
         with self._error_context("remove_package", package_name=str(validated_name)):
@@ -1006,54 +733,19 @@
                 logger.info(f"Successfully removed package: {validated_name}")
             
             return result
-=======
-        cmd = ["pacman", "-R"]
-        if remove_deps:
-            cmd = ["pacman", "-Rs"]
-        cmd.append(package_name)
-        if no_confirm:
-            cmd.append("--noconfirm")
-        return self.run_command(cmd, capture_output=False)
-
-    async def remove_package_async(
-        self, package_name: str, remove_deps: bool = False, no_confirm: bool = False
-    ) -> CommandResult:
-        """
-        Asynchronously remove a package.
-
-        Args:
-            package_name: Name of the package to remove
-            remove_deps: Whether to remove dependencies that aren't required by other packages
-            no_confirm: Skip confirmation prompts by passing --noconfirm
-
-        Returns:
-            CommandResult with the operation result
-        """
-        cmd = ["pacman", "-R"]
-        if remove_deps:
-            cmd = ["pacman", "-Rs"]
-        cmd.append(package_name)
-        if no_confirm:
-            cmd.append("--noconfirm")
-        return await self.run_command_async(cmd)
->>>>>>> a37a1382
 
     @lru_cache(maxsize=128)
     def search_package(self, query: str) -> List[PackageInfo]:
         """
-<<<<<<< HEAD
         Search for packages with caching and enhanced parsing.
-=======
-        Search for packages by name or description.
->>>>>>> a37a1382
 
         Args:
             query: The search query string
 
+
         Returns:
             List of PackageInfo objects matching the query
         """
-<<<<<<< HEAD
         if not query or not query.strip():
             raise ValidationError(
                 "Search query cannot be empty",
@@ -1115,107 +807,18 @@
             logger.error(f"Failed to parse search output: {e}")
             # Return partial results instead of failing completely
             
-=======
-        result = self.run_command(["pacman", "-Ss", query])
-        if not result["success"]:
-            logger.error(f"Error searching for packages: {result['stderr']}")
-            return []
-
-        # Parse the output to extract package information
-        packages: List[PackageInfo] = []
-        current_package: Optional[PackageInfo] = None
-
-        for line in result["stdout"].split("\n"):
-            if not line.strip():
-                continue
-
-            # Package line starts with repository/name
-            if line.startswith(" "):  # Description line
-                if current_package:
-                    current_package.description = line.strip()
-                    packages.append(current_package)
-                    current_package = None
-            else:  # New package line
-                package_match = re.match(r"^(\w+)/(\S+)\s+(\S+)(?:\s+\[(.*)\])?", line)
-                if package_match:
-                    repo, name, version, status = package_match.groups()
-                    current_package = PackageInfo(
-                        name=name,
-                        version=version,
-                        repository=repo,
-                        installed=(status == "installed"),
-                    )
-
-        # Add the last package if it's still pending
-        if current_package:
-            packages.append(current_package)
-
         return packages
 
-    async def search_package_async(self, query: str) -> List[PackageInfo]:
-        """
-        Asynchronously search for packages.
-
-        Args:
-            query: The search query string
-
-        Returns:
-            List of PackageInfo objects matching the query
-        """
-        result = await self.run_command_async(["pacman", "-Ss", query])
-        if not result["success"]:
-            logger.error(f"Error searching for packages: {result['stderr']}")
-            return []
-
-        # Use the same parsing logic as the synchronous method
-        packages: List[PackageInfo] = []
-        current_package: Optional[PackageInfo] = None
-
-        for line in result["stdout"].split("\n"):
-            if not line.strip():
-                continue
-
-            if line.startswith(" "):  # Description line
-                if current_package:
-                    current_package.description = line.strip()
-                    packages.append(current_package)
-                    current_package = None
-            else:  # New package line
-                package_match = re.match(r"^(\w+)/(\S+)\s+(\S+)(?:\s+\[(.*)\])?", line)
-                if package_match:
-                    repo, name, version, status = package_match.groups()
-                    current_package = PackageInfo(
-                        name=name,
-                        version=version,
-                        repository=repo,
-                        installed=(status == "installed"),
-                    )
-
-        # Add the last package if it's still pending
-        if current_package:
-            packages.append(current_package)
-
->>>>>>> a37a1382
-        return packages
-
     def get_package_status(self, package_name: str) -> PackageStatus:
         """
-<<<<<<< HEAD
         Check the installation status of a package with enhanced detection.
 
         Args:
             package_name: Name of the package to check
-=======
-        List all installed packages on the system.
-
-        Args:
-            refresh: Force refreshing the cached package list
->>>>>>> a37a1382
 
         Returns:
             PackageStatus enum value indicating the package status
         """
-<<<<<<< HEAD
         validated_name = self._validate_package_name(package_name)
         
         with self._error_context("get_package_status", package_name=str(validated_name)):
@@ -1243,69 +846,13 @@
     def list_installed_packages(self, refresh: bool = False) -> dict[str, PackageInfo]:
         """
         List all installed packages with intelligent caching and enhanced error handling.
-=======
-        if self._installed_packages is not None and not refresh:
-            return self._installed_packages
-
-        result = self.run_command(["pacman", "-Qi"])
-        if not result["success"]:
-            logger.error(f"Error listing installed packages: {result['stderr']}")
-            return {}
-
-        packages: Dict[str, PackageInfo] = {}
-        current_package: Optional[PackageInfo] = None
-
-        for line in result["stdout"].split("\n"):
-            line = line.strip()
-            if not line:
-                if current_package:
-                    packages[current_package.name] = current_package
-                    current_package = None
-                continue
-
-            if line.startswith("Name"):
-                name = line.split(":", 1)[1].strip()
-                current_package = PackageInfo(name=name, version="", installed=True)
-            elif line.startswith("Version") and current_package:
-                current_package.version = line.split(":", 1)[1].strip()
-            elif line.startswith("Description") and current_package:
-                current_package.description = line.split(":", 1)[1].strip()
-            elif line.startswith("Installed Size") and current_package:
-                current_package.install_size = line.split(":", 1)[1].strip()
-            elif line.startswith("Install Date") and current_package:
-                current_package.install_date = line.split(":", 1)[1].strip()
-            elif line.startswith("Build Date") and current_package:
-                current_package.build_date = line.split(":", 1)[1].strip()
-            elif line.startswith("Depends On") and current_package:
-                deps = line.split(":", 1)[1].strip()
-                if deps and deps.lower() != "none":
-                    current_package.dependencies = deps.split()
-            elif line.startswith("Optional Deps") and current_package:
-                opt_deps = line.split(":", 1)[1].strip()
-                if opt_deps and opt_deps.lower() != "none":
-                    current_package.optional_dependencies = opt_deps.split()
-
-        # Add the last package if any
-        if current_package:
-            packages[current_package.name] = current_package
-
-        # Cache the results
-        self._installed_packages = packages
-        return packages
-
-    async def list_installed_packages_async(
-        self, refresh: bool = False
-    ) -> Dict[str, PackageInfo]:
-        """
-        Asynchronously list all installed packages.
->>>>>>> a37a1382
 
         Args:
             refresh: Force refreshing the cached package list
 
+
         Returns:
             Dictionary mapping package names to PackageInfo objects
-<<<<<<< HEAD
             
         Raises:
             CommandError: If listing packages fails
@@ -1493,364 +1040,9 @@
         """
         List all packages that need updates with enhanced parsing.
 
-=======
-        """
-        if self._installed_packages is not None and not refresh:
-            return self._installed_packages
-
-        result = await self.run_command_async(["pacman", "-Qi"])
-        if not result["success"]:
-            logger.error(f"Error listing installed packages: {result['stderr']}")
-            return {}
-
-        packages: Dict[str, PackageInfo] = {}
-        current_package: Optional[PackageInfo] = None
-
-        for line in result["stdout"].split("\n"):
-            line = line.strip()
-            if not line:
-                if current_package:
-                    packages[current_package.name] = current_package
-                    current_package = None
-                continue
-
-            if line.startswith("Name"):
-                name = line.split(":", 1)[1].strip()
-                current_package = PackageInfo(name=name, version="", installed=True)
-            elif line.startswith("Version") and current_package:
-                current_package.version = line.split(":", 1)[1].strip()
-            elif line.startswith("Description") and current_package:
-                current_package.description = line.split(":", 1)[1].strip()
-            elif line.startswith("Installed Size") and current_package:
-                current_package.install_size = line.split(":", 1)[1].strip()
-            elif line.startswith("Install Date") and current_package:
-                current_package.install_date = line.split(":", 1)[1].strip()
-            elif line.startswith("Build Date") and current_package:
-                current_package.build_date = line.split(":", 1)[1].strip()
-            elif line.startswith("Depends On") and current_package:
-                deps = line.split(":", 1)[1].strip()
-                if deps and deps.lower() != "none":
-                    current_package.dependencies = deps.split()
-            elif line.startswith("Optional Deps") and current_package:
-                opt_deps = line.split(":", 1)[1].strip()
-                if opt_deps and opt_deps.lower() != "none":
-                    current_package.optional_dependencies = opt_deps.split()
-
-        # Add the last package if any
-        if current_package:
-            packages[current_package.name] = current_package
-
-        # Cache the results
-        self._installed_packages = packages
-        return packages
-
-    def show_package_info(self, package_name: str) -> Optional[PackageInfo]:
-        """
-        Display detailed information about a specific package.
-
-        Args:
-            package_name: Name of the package to query
-
-        Returns:
-            PackageInfo object with package details, or None if not found
-        """
-        result = self.run_command(["pacman", "-Qi", package_name])
-        if not result["success"]:
-            logger.debug(f"Package {package_name} not installed, trying remote info...")
-            # Try with -Si to get info for packages not installed
-            result = self.run_command(["pacman", "-Si", package_name])
-            if not result["success"]:
-                logger.error(f"Package {package_name} not found: {result['stderr']}")
-                return None
-
-        package = PackageInfo(name=package_name, version="", installed=True)
-
-        for line in result["stdout"].split("\n"):
-            line = line.strip()
-            if not line:
-                continue
-
-            if ":" in line:
-                key, value = line.split(":", 1)
-                key = key.strip()
-                value = value.strip()
-
-                if key == "Version":
-                    package.version = value
-                elif key == "Description":
-                    package.description = value
-                elif key == "Installed Size":
-                    package.install_size = value
-                elif key == "Install Date":
-                    package.install_date = value
-                elif key == "Build Date":
-                    package.build_date = value
-                elif key == "Depends On" and value.lower() != "none":
-                    package.dependencies = value.split()
-                elif key == "Optional Deps" and value.lower() != "none":
-                    package.optional_dependencies = value.split()
-                elif key == "Repository":
-                    package.repository = value
-
-        return package
-
-    def list_outdated_packages(self) -> Dict[str, Tuple[str, str]]:
-        """
-        List all packages that are outdated and need to be upgraded.
-
         Returns:
             Dictionary mapping package name to (current_version, latest_version)
         """
-        result = self.run_command(["pacman", "-Qu"])
-        outdated: Dict[str, Tuple[str, str]] = {}
-
-        if not result["success"]:
-            logger.debug("No outdated packages found or error occurred")
-            return outdated
-
-        for line in result["stdout"].split("\n"):
-            line = line.strip()
-            if not line:
-                continue
-
-            parts = line.split()
-            if len(parts) >= 3:
-                package = parts[0]
-                current_version = parts[1]
-                latest_version = parts[3]
-                outdated[package] = (current_version, latest_version)
-
-        return outdated
-
-    def clear_cache(self, keep_recent: bool = False) -> CommandResult:
-        """
-        Clear the package cache to free up space.
-
-        Args:
-            keep_recent: If True, keep the most recently cached packages
-
-        Returns:
-            CommandResult with the operation result
-        """
-        if keep_recent:
-            return self.run_command(["pacman", "-Sc"])
-        else:
-            return self.run_command(["pacman", "-Scc"])
-
-    def list_package_files(self, package_name: str) -> List[str]:
-        """
-        List all the files installed by a specific package.
-
-        Args:
-            package_name: Name of the package to query
-
-        Returns:
-            List of file paths installed by the package
-        """
-        result = self.run_command(["pacman", "-Ql", package_name])
-        files: List[str] = []
-
-        if not result["success"]:
-            logger.error(
-                f"Error listing files for package {package_name}: {result['stderr']}"
-            )
-            return files
-
-        for line in result["stdout"].split("\n"):
-            line = line.strip()
-            if not line:
-                continue
-
-            parts = line.split(None, 1)
-            if len(parts) > 1:
-                files.append(parts[1])
-
-        return files
-
-    def show_package_dependencies(
-        self, package_name: str
-    ) -> Tuple[List[str], List[str]]:
-        """
-        Show the dependencies of a specific package.
-
-        Args:
-            package_name: Name of the package to query
-
-        Returns:
-            Tuple of (dependencies, optional_dependencies)
-        """
-        package_info = self.show_package_info(package_name)
-        if not package_info:
-            return [], []
-
-        return package_info.dependencies, package_info.optional_dependencies or []
-
-    def find_file_owner(self, file_path: str) -> Optional[str]:
-        """
-        Find which package owns a specific file.
-
-        Args:
-            file_path: Path to the file to query
-
-        Returns:
-            Name of the package owning the file, or None if not found
-        """
-        result = self.run_command(["pacman", "-Qo", file_path])
-
-        if not result["success"]:
-            logger.error(f"Error finding owner of file {file_path}: {result['stderr']}")
-            return None
-
-        # Parse output like: "/usr/bin/pacman is owned by pacman 6.0.1-5"
-        match = re.search(r"is owned by (\S+)", result["stdout"])
-        if match:
-            return match.group(1)
-        return None
-
-    def show_fastest_mirrors(self) -> CommandResult:
-        """
-        Display and select the fastest mirrors for package downloads.
-
-        Returns:
-            CommandResult with the operation result
-        """
-        if self.is_windows:
-            logger.warning("Mirror ranking not supported on Windows MSYS2")
-            return {
-                "success": False,
-                "stdout": "",
-                "stderr": "Mirror ranking not supported on Windows MSYS2",
-                "command": [],
-                "return_code": 1,
-            }
-
-        if shutil.which("pacman-mirrors"):
-            return self.run_command(["sudo", "pacman-mirrors", "--fasttrack"])
-        elif shutil.which("reflector"):
-            return self.run_command(
-                [
-                    "sudo",
-                    "reflector",
-                    "--latest",
-                    "20",
-                    "--sort",
-                    "rate",
-                    "--save",
-                    "/etc/pacman.d/mirrorlist",
-                ]
-            )
-        else:
-            logger.error("No mirror ranking tool found (pacman-mirrors or reflector)")
-            return {
-                "success": False,
-                "stdout": "",
-                "stderr": "No mirror ranking tool found",
-                "command": [],
-                "return_code": 1,
-            }
-
-    def downgrade_package(self, package_name: str, version: str) -> CommandResult:
-        """
-        Downgrade a package to a specific version.
-
-        Args:
-            package_name: Name of the package to downgrade
-            version: Target version to downgrade to
-
-        Returns:
-            CommandResult with the operation result
-        """
-        # Check if the specific version is available in the cache
-        cache_dir = Path("/var/cache/pacman/pkg") if not self.is_windows else None
-
-        if self.is_windows:
-            # For MSYS2, the cache directory is different
-            msys_root = Path(self.pacman_command).parents[2]
-            cache_dir = msys_root / "var" / "cache" / "pacman" / "pkg"
-
-        if cache_dir and cache_dir.exists():
-            # Look for matching package files
-            package_files = list(cache_dir.glob(f"{package_name}-{version}*.pkg.tar.*"))
-            if package_files:
-                return self.run_command(["pacman", "-U", str(package_files[0])])
-
-        # If not in cache, try downgrading using an AUR helper if available
-        if self.aur_helper in ["yay", "paru"]:
-            return self.run_command(
-                [self.aur_helper, "-S", f"{package_name}={version}"]
-            )
-
-        logger.error(f"Package {package_name} version {version} not found in cache")
-        return {
-            "success": False,
-            "stdout": "",
-            "stderr": f"Package {package_name} version {version} not found in cache",
-            "command": [],
-            "return_code": 1,
-        }
-
-    def list_cache_packages(self) -> Dict[str, List[str]]:
-        """
-        List all packages currently stored in the local package cache.
-
-        Returns:
-            Dictionary mapping package names to lists of available versions
-        """
-        cache_dir = Path("/var/cache/pacman/pkg") if not self.is_windows else None
-
-        if self.is_windows:
-            # For MSYS2, the cache directory is different
-            msys_root = Path(self.pacman_command).parents[2]
-            cache_dir = msys_root / "var" / "cache" / "pacman" / "pkg"
-
-        if not cache_dir or not cache_dir.exists():
-            logger.error(f"Package cache directory not found: {cache_dir}")
-            return {}
-
-        cache_packages: Dict[str, List[str]] = {}
-
-        # Process all package files in the cache directory
-        for pkg_file in cache_dir.glob("*.pkg.tar.*"):
-            # Extract package name and version from filename
-            match = re.match(r"(.+?)-([^-]+?-[^-]+?)(?:-.+)?\.pkg\.tar", pkg_file.name)
-            if match:
-                pkg_name = match.group(1)
-                pkg_version = match.group(2)
-
-                if pkg_name not in cache_packages:
-                    cache_packages[pkg_name] = []
-                cache_packages[pkg_name].append(pkg_version)
-
-        # Sort versions for each package
-        for pkg_name in cache_packages:
-            cache_packages[pkg_name].sort()
-
-        return cache_packages
-
-    def enable_multithreaded_downloads(self, threads: int = 5) -> bool:
-        """
-        Enable multithreaded downloads to speed up package installation.
-
-        Args:
-            threads: Number of parallel download threads
-
-        Returns:
-            True if successful, False otherwise
-        """
-        return self.config.set_option("ParallelDownloads", str(threads))
-
-    def list_package_group(self, group_name: str) -> List[str]:
-        """
-        List all packages in a specific package group.
-
-        Args:
-            group_name: Name of the package group to query
-
->>>>>>> a37a1382
-        Returns:
-            Dictionary mapping package name to (current_version, latest_version)
-        """
-<<<<<<< HEAD
         with self._error_context("list_outdated_packages"):
             result = self.run_command(['pacman', '-Qu'])
             outdated: Dict[str, Tuple[str, str]] = {}
@@ -1897,359 +1089,4 @@
     "PacmanManager",
     "PackageManagerProtocol",
     "SystemInfo",
-]
-=======
-        result = self.run_command(["pacman", "-Sg", group_name])
-        packages: List[str] = []
-
-        if not result["success"]:
-            logger.error(
-                f"Error listing packages in group {group_name}: {result['stderr']}"
-            )
-            return packages
-
-        for line in result["stdout"].split("\n"):
-            line = line.strip()
-            if not line:
-                continue
-
-            parts = line.split()
-            if len(parts) == 2 and parts[0] == group_name:
-                packages.append(parts[1])
-
-        return packages
-
-    def list_optional_dependencies(self, package_name: str) -> Dict[str, str]:
-        """
-        List optional dependencies of a package with descriptions.
-
-        Args:
-            package_name: Name of the package to query
-
-        Returns:
-            Dictionary mapping dependency names to their descriptions
-        """
-        result = self.run_command(["pacman", "-Si", package_name])
-        opt_deps: Dict[str, str] = {}
-
-        if not result["success"]:
-            # Try with -Qi for installed packages
-            result = self.run_command(["pacman", "-Qi", package_name])
-            if not result["success"]:
-                logger.error(
-                    f"Error retrieving optional deps for package {package_name}: {result['stderr']}"
-                )
-                return opt_deps
-
-        parsing_opt_deps = False
-
-        for line in result["stdout"].split("\n"):
-            line = line.strip()
-
-            if not line:
-                parsing_opt_deps = False
-                continue
-
-            if line.startswith("Optional Deps"):
-                parsing_opt_deps = True
-                # Extract any deps on the same line
-                deps_part = line.split(":", 1)[1].strip()
-                if deps_part and deps_part.lower() != "none":
-                    self._parse_opt_deps_line(deps_part, opt_deps)
-            elif parsing_opt_deps:
-                self._parse_opt_deps_line(line, opt_deps)
-
-        return opt_deps
-
-    def _parse_opt_deps_line(self, line: str, opt_deps: Dict[str, str]) -> None:
-        """
-        Parse a line containing optional dependency information.
-
-        Args:
-            line: Line to parse
-            opt_deps: Dictionary to update with parsed dependencies
-        """
-        # Format is typically: "package: description"
-        if ":" in line:
-            parts = line.split(":", 1)
-            dep = parts[0].strip()
-            desc = parts[1].strip() if len(parts) > 1 else ""
-
-            # Remove the [installed] suffix if present
-            dep = re.sub(r"\s*\[installed\]$", "", dep)
-            opt_deps[dep] = desc
-
-    def enable_color_output(self, enable: bool = True) -> bool:
-        """
-        Enable or disable color output in pacman command-line results.
-
-        Args:
-            enable: Whether to enable or disable color output
-
-        Returns:
-            True if successful, False otherwise
-        """
-        return self.config.set_option("Color", "true" if enable else "false")
-
-    def get_package_status(self, package_name: str) -> PackageStatus:
-        """
-        Check the installation status of a package.
-
-        Args:
-            package_name: Name of the package to check
-
-        Returns:
-            PackageStatus enum value indicating the package status
-        """
-        # Check if installed
-        local_result = self.run_command(["pacman", "-Q", package_name])
-        if local_result["success"]:
-            # Check if it's outdated
-            outdated = self.list_outdated_packages()
-            if package_name in outdated:
-                return PackageStatus.OUTDATED
-            return PackageStatus.INSTALLED
-
-        # Check if it exists in repositories
-        sync_result = self.run_command(["pacman", "-Ss", f"^{package_name}$"])
-        if sync_result["success"] and sync_result["stdout"].strip():
-            return PackageStatus.NOT_INSTALLED
-
-        return PackageStatus.NOT_INSTALLED
-
-    # AUR Support Methods
-    def has_aur_support(self) -> bool:
-        """
-        Check if an AUR helper is available.
-
-        Returns:
-            True if an AUR helper is available, False otherwise
-        """
-        return self.aur_helper is not None
-
-    def install_aur_package(
-        self, package_name: str, no_confirm: bool = False
-    ) -> CommandResult:
-        """
-        Install a package from the AUR using the detected helper.
-
-        Args:
-            package_name: Name of the AUR package to install
-            no_confirm: Skip confirmation prompts if supported
-
-        Returns:
-            CommandResult with the operation result
-        """
-        if not self.aur_helper:
-            logger.error("No AUR helper detected. Cannot install AUR packages.")
-            return {
-                "success": False,
-                "stdout": "",
-                "stderr": "No AUR helper detected. Cannot install AUR packages.",
-                "command": [],
-                "return_code": 1,
-            }
-
-        cmd = [self.aur_helper, "-S", package_name]
-
-        if no_confirm:
-            if self.aur_helper in ["yay", "paru", "pikaur", "trizen"]:
-                cmd.append("--noconfirm")
-
-        return self.run_command(cmd, capture_output=False)
-
-    def search_aur_package(self, query: str) -> List[PackageInfo]:
-        """
-        Search for packages in the AUR.
-
-        Args:
-            query: The search query string
-
-        Returns:
-            List of PackageInfo objects matching the query
-        """
-        if not self.aur_helper:
-            logger.error("No AUR helper detected. Cannot search AUR packages.")
-            return []
-
-        aur_search_flags = {
-            "yay": "-Ssa",
-            "paru": "-Ssa",
-            "pikaur": "-Ssa",
-            "aurman": "-Ssa",
-            "trizen": "-Ssa",
-        }
-
-        search_flag = aur_search_flags.get(self.aur_helper, "-Ss")
-        result = self.run_command([self.aur_helper, search_flag, query])
-
-        if not result["success"]:
-            logger.error(f"Error searching AUR: {result['stderr']}")
-            return []
-
-        # Parsing logic will depend on the AUR helper's output format
-        # This is a simplified example for yay/paru-like output
-        packages: List[PackageInfo] = []
-        current_package: Optional[PackageInfo] = None
-
-        for line in result["stdout"].split("\n"):
-            if not line.strip():
-                continue
-
-            if line.startswith(" "):  # Description line
-                if current_package:
-                    current_package.description = line.strip()
-                    packages.append(current_package)
-                    current_package = None
-            else:  # New package line
-                package_match = re.match(r"^(?:aur|.*)/(\S+)\s+(\S+)", line)
-                if package_match:
-                    name, version = package_match.groups()
-                    current_package = PackageInfo(
-                        name=name, version=version, repository="aur"
-                    )
-
-        # Add the last package if it's still pending
-        if current_package:
-            packages.append(current_package)
-
-        return packages
-
-    # System Maintenance Methods
-    def check_package_problems(self) -> Dict[str, List[str]]:
-        """
-        Check for common package problems like orphans or broken dependencies.
-
-        Returns:
-            Dictionary mapping problem categories to lists of affected packages
-        """
-        problems: Dict[str, List[str]] = {
-            "orphaned": [],
-            "foreign": [],
-            "broken_deps": [],
-        }
-
-        # Find orphaned packages (installed as dependencies but no longer required)
-        orphan_result = self.run_command(["pacman", "-Qtdq"])
-        if orphan_result["success"] and orphan_result["stdout"].strip():
-            problems["orphaned"] = orphan_result["stdout"].strip().split("\n")
-
-        # Find foreign packages (not in the official repositories)
-        foreign_result = self.run_command(["pacman", "-Qm"])
-        if foreign_result["success"] and foreign_result["stdout"].strip():
-            problems["foreign"] = [
-                line.split()[0] for line in foreign_result["stdout"].strip().split("\n")
-            ]
-
-        # Check for broken dependencies
-        broken_result = self.run_command(["pacman", "-Dk"])
-        if not broken_result["success"]:
-            problems["broken_deps"] = [
-                line.strip()
-                for line in broken_result["stderr"].strip().split("\n")
-                if "requires" in line and "not found" in line
-            ]
-
-        return problems
-
-    def clean_orphaned_packages(self, no_confirm: bool = False) -> CommandResult:
-        """
-        Remove orphaned packages (those installed as dependencies but no longer required).
-
-        Args:
-            no_confirm: Skip confirmation prompts by passing --noconfirm
-
-        Returns:
-            CommandResult with the operation result
-        """
-        orphan_result = self.run_command(["pacman", "-Qtdq"])
-        if not orphan_result["success"] or not orphan_result["stdout"].strip():
-            return {
-                "success": True,
-                "stdout": "No orphaned packages to remove",
-                "stderr": "",
-                "command": [],
-                "return_code": 0,
-            }
-
-        cmd = ["pacman", "-Rs"] + orphan_result["stdout"].strip().split("\n")
-        if no_confirm:
-            cmd.append("--noconfirm")
-
-        return self.run_command(cmd)
-
-    def export_package_list(
-        self, output_path: str, include_foreign: bool = True
-    ) -> bool:
-        """
-        Export a list of installed packages for backup or system replication.
-
-        Args:
-            output_path: File path to save the package list
-            include_foreign: Whether to include foreign (AUR) packages
-
-        Returns:
-            True if successful, False otherwise
-        """
-        try:
-            with open(output_path, "w") as f:
-                # Export native packages
-                native_result = self.run_command(["pacman", "-Qn"])
-                if native_result["success"] and native_result["stdout"].strip():
-                    f.write("# Native packages\n")
-                    for line in native_result["stdout"].strip().split("\n"):
-                        pkg, ver = line.split()
-                        f.write(f"{pkg}\n")
-
-                # Export foreign packages if requested
-                if include_foreign:
-                    foreign_result = self.run_command(["pacman", "-Qm"])
-                    if foreign_result["success"] and foreign_result["stdout"].strip():
-                        f.write("\n# Foreign packages (AUR)\n")
-                        for line in foreign_result["stdout"].strip().split("\n"):
-                            pkg, ver = line.split()
-                            f.write(f"{pkg}\n")
-
-            logger.info(f"Package list exported to {output_path}")
-            return True
-        except Exception as e:
-            logger.error(f"Error exporting package list: {str(e)}")
-            return False
-
-    def import_package_list(self, input_path: str, no_confirm: bool = False) -> bool:
-        """
-        Import and install packages from a previously exported package list.
-
-        Args:
-            input_path: Path to the file containing the package list
-            no_confirm: Skip confirmation prompts by passing --noconfirm
-
-        Returns:
-            True if successful, False otherwise
-        """
-        try:
-            with open(input_path, "r") as f:
-                content = f.read()
-
-            # Extract packages (skip comments and empty lines)
-            packages = [
-                line.strip()
-                for line in content.split("\n")
-                if line.strip() and not line.startswith("#")
-            ]
-
-            if not packages:
-                logger.warning("No packages found in the import file")
-                return False
-
-            # Install packages
-            cmd = ["pacman", "-S"] + packages
-            if no_confirm:
-                cmd.append("--noconfirm")
-
-            result = self.run_command(cmd)
-            return result["success"]
-        except Exception as e:
-            logger.error(f"Error importing package list: {str(e)}")
-            return False
->>>>>>> a37a1382
+]