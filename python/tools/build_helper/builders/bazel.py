#!/usr/bin/env python3
# -*- coding: utf-8 -*-
"""
BazelBuilder implementation for building projects using Bazel.
"""

import os
from pathlib import Path
from typing import Dict, List, Optional, Union

from loguru import logger

from ..core.base import BuildHelperBase
from ..core.models import BuildStatus, BuildResult
from ..core.errors import ConfigurationError, BuildError, InstallationError, TestError


class BazelBuilder(BuildHelperBase):
    """
    BazelBuilder is a utility class to handle building projects using Bazel.

    This class provides functionality specific to Bazel build systems, including
    configuration, building, installation, testing, and documentation generation.
    """

    def __init__(
        self,
        source_dir: Union[Path, str],
        build_dir: Union[Path, str],
        build_mode: str = "dbg",
        install_prefix: Optional[Union[Path, str]] = None,
        bazel_options: Optional[List[str]] = None,
        env_vars: Optional[Dict[str, str]] = None,
        verbose: bool = False,
        parallel: int = os.cpu_count() or 4,
    ) -> None:
        super().__init__(
            source_dir,
            build_dir,
            install_prefix,
            bazel_options,
            env_vars,
            verbose,
            parallel,
        )
        self.build_mode = build_mode

        # Set Bazel-specific environment variables
        if "BAZEL_OUTPUT_BASE" not in self.env_vars:
            self.env_vars["BAZEL_OUTPUT_BASE"] = str(self.build_dir)

        # Bazel-specific cache keys
        # Note: _get_bazel_version is now async, but __init__ cannot be async.
        # This might need to be called later or handled differently if it's critical
        # for initialization and requires an event loop.
        # For now, we'll assume it's okay to call it synchronously if it's just for info.
        # If it truly needs to be async, it should be moved out of __init__.
        # self._bazel_version = await self._get_bazel_version()

        logger.debug(f"BazelBuilder initialized with build_mode={build_mode}")

    async def _get_bazel_version(self) -> str:
        """Get the Bazel version string asynchronously."""
        try:
<<<<<<< HEAD
            result = await self.run_command(["bazel", "--version"])
            if result.success:
                version = result.output.strip()  # Changed from stdout to output
                logger.debug(f"Detected Bazel: {version}")
                return version
            else:
                logger.warning(f"Failed to determine Bazel version: {result.error}")
                return ""
        except Exception as e:
            logger.warning(f"Failed to determine Bazel version due to exception: {e}")
=======
            result = subprocess.run(
                ["bazel", "--version"], capture_output=True, text=True, check=True
            )
            version = result.stdout.strip()
            logger.debug(f"Detected Bazel: {version}")
            return version
        except subprocess.SubprocessError:
            logger.warning("Failed to determine Bazel version")
>>>>>>> a37a1382
            return ""

    async def configure(self) -> BuildResult:
        """Configure the Bazel build system asynchronously."""
        self.status = BuildStatus.CONFIGURING
        logger.info(f"Configuring Bazel build with output base in {self.build_dir}")

        self.build_dir.mkdir(parents=True, exist_ok=True)

        bazel_args = ["bazel", "info"] + (self.options or [])  # Ensure options is not None

        original_dir = os.getcwd()
        os.chdir(str(self.source_dir))  # Ensure Path is converted to string

        try:
            result = await self.run_command(bazel_args)  # Pass list directly instead of unpacking
            if result.success:
                self.status = BuildStatus.COMPLETED
                logger.success("Bazel configuration successful")
            else:
                self.status = BuildStatus.FAILED
                logger.error(f"Bazel configuration failed: {result.error}")
                raise ConfigurationError(f"Bazel configuration failed: {result.error}")
<<<<<<< HEAD
=======

>>>>>>> a37a1382
            return result
        finally:
            os.chdir(original_dir)

    async def build(self, target: str = "//...") -> BuildResult:
        """Build the project using Bazel asynchronously."""
        self.status = BuildStatus.BUILDING
        logger.info(f"Building target '{target}' using Bazel")

        original_dir = os.getcwd()
        os.chdir(str(self.source_dir))

        try:
            build_cmd = [
                "bazel",
                "build",
                f"--compilation_mode={self.build_mode}",
                f"--jobs={self.parallel}",
                target,
<<<<<<< HEAD
            ] + (self.options or [])
=======
            ] + self.options
>>>>>>> a37a1382

            if self.verbose:
                build_cmd += ["--verbose_failures"]

            result = await self.run_command(build_cmd)  # Pass list directly
            if result.success:
                self.status = BuildStatus.COMPLETED
                logger.success(f"Build of target '{target}' successful")
            else:
                self.status = BuildStatus.FAILED
                logger.error(f"Build failed: {result.error}")
                raise BuildError(f"Bazel build failed: {result.error}")
            return result
        finally:
            os.chdir(original_dir)

    async def install(self) -> BuildResult:
        """Install the project to the specified prefix asynchronously."""
        self.status = BuildStatus.INSTALLING
        logger.info(f"Installing project to {self.install_prefix}")

        original_dir = os.getcwd()
        os.chdir(str(self.source_dir))  # Convert Path to string

        try:
            install_prefix_path = Path(self.install_prefix)
            install_prefix_path.mkdir(parents=True, exist_ok=True)

<<<<<<< HEAD
            query_cmd = [
                "bazel",
                "query",
                "kind(\".*_binary|.*_library\", //...)",  # Removed extra quotes
            ]
=======
            # Query for all built targets
            query_cmd = ["bazel", "query", "'kind(\".*_binary|.*_library\", //...)'"]
>>>>>>> a37a1382

            query_result = await self.run_command(query_cmd)
            if not query_result.success:
                self.status = BuildStatus.FAILED
                logger.error(
                    f"Failed to query targets for installation: {query_result.error}"
                )
                raise InstallationError(
                    f"Bazel target query failed: {query_result.error}"
                )

            try:
                install_marker_path = (
                    Path(self.install_prefix) / "bazel_install_marker.txt"
                )
<<<<<<< HEAD
                install_marker_path.write_text(
                    f"Bazel build installed from {self.source_dir}\n"
                    f"Available targets:\n{query_result.output}"
                )
=======
                with open(install_marker_path, "w") as f:
                    f.write(f"Bazel build installed from {self.source_dir}\n")
                    f.write(f"Available targets:\n{query_result.output}")
>>>>>>> a37a1382

                build_result = BuildResult(
                    success=True,
                    output=f"Installed Bazel build artifacts to {self.install_prefix}",
                    error="",
                    exit_code=0,
                    execution_time=0.0,
                )

                self.status = BuildStatus.COMPLETED
                logger.success(
                    f"Project installed successfully to {self.install_prefix}"
                )
                return build_result

            except Exception as e:
                self.status = BuildStatus.FAILED
                error_msg = f"Failed to install Bazel build: {str(e)}"
                logger.error(error_msg)

                build_result = BuildResult(
<<<<<<< HEAD
                    success=False, output="", error=error_msg, exit_code=1, execution_time=0.0
=======
                    success=False,
                    output="",
                    error=error_msg,
                    exit_code=1,
                    execution_time=0.0,
>>>>>>> a37a1382
                )

                raise InstallationError(error_msg)
        finally:
            os.chdir(original_dir)

    async def test(self) -> BuildResult:
        """Run tests using Bazel asynchronously."""
        self.status = BuildStatus.TESTING
        logger.info("Running tests with Bazel")

        original_dir = os.getcwd()
        os.chdir(self.source_dir)

        try:
            test_cmd = [
                "bazel",
                "test",
                f"--compilation_mode={self.build_mode}",
                f"--jobs={self.parallel}",
                "--test_output=errors",
                "//...",
<<<<<<< HEAD
            ] + (self.options or [])
=======
            ] + self.options
>>>>>>> a37a1382

            if self.verbose:
                test_cmd += ["--verbose_failures", "--test_output=all"]

            result = await self.run_command(test_cmd)  # Pass list directly
            if result.success:
                self.status = BuildStatus.COMPLETED
                logger.success("All tests passed")
            else:
                self.status = BuildStatus.FAILED
                logger.error(f"Some tests failed: {result.error}")
                raise TestError(f"Bazel tests failed: {result.error}")
            return result
        finally:
            os.chdir(original_dir)

    async def generate_docs(self, doc_target: str = "//docs:docs") -> BuildResult:
        """Generate documentation using the specified documentation target asynchronously."""
        self.status = BuildStatus.GENERATING_DOCS
        logger.info(f"Generating documentation with target '{doc_target}'")

        try:
            result = await self.build(doc_target)
            if result.success:
                logger.success(
                    f"Documentation generated successfully with target '{doc_target}'"
                )
            return result
        except BuildError as e:
            logger.error(f"Documentation generation failed: {str(e)}")
            raise e<|MERGE_RESOLUTION|>--- conflicted
+++ resolved
@@ -62,7 +62,6 @@
     async def _get_bazel_version(self) -> str:
         """Get the Bazel version string asynchronously."""
         try:
-<<<<<<< HEAD
             result = await self.run_command(["bazel", "--version"])
             if result.success:
                 version = result.output.strip()  # Changed from stdout to output
@@ -73,22 +72,13 @@
                 return ""
         except Exception as e:
             logger.warning(f"Failed to determine Bazel version due to exception: {e}")
-=======
-            result = subprocess.run(
-                ["bazel", "--version"], capture_output=True, text=True, check=True
-            )
-            version = result.stdout.strip()
-            logger.debug(f"Detected Bazel: {version}")
-            return version
-        except subprocess.SubprocessError:
-            logger.warning("Failed to determine Bazel version")
->>>>>>> a37a1382
             return ""
 
     async def configure(self) -> BuildResult:
         """Configure the Bazel build system asynchronously."""
         self.status = BuildStatus.CONFIGURING
         logger.info(f"Configuring Bazel build with output base in {self.build_dir}")
+        logger.info(f"Configuring Bazel build with output base in {self.build_dir}")
 
         self.build_dir.mkdir(parents=True, exist_ok=True)
 
@@ -106,10 +96,6 @@
                 self.status = BuildStatus.FAILED
                 logger.error(f"Bazel configuration failed: {result.error}")
                 raise ConfigurationError(f"Bazel configuration failed: {result.error}")
-<<<<<<< HEAD
-=======
-
->>>>>>> a37a1382
             return result
         finally:
             os.chdir(original_dir)
@@ -129,11 +115,7 @@
                 f"--compilation_mode={self.build_mode}",
                 f"--jobs={self.parallel}",
                 target,
-<<<<<<< HEAD
             ] + (self.options or [])
-=======
-            ] + self.options
->>>>>>> a37a1382
 
             if self.verbose:
                 build_cmd += ["--verbose_failures"]
@@ -162,21 +144,18 @@
             install_prefix_path = Path(self.install_prefix)
             install_prefix_path.mkdir(parents=True, exist_ok=True)
 
-<<<<<<< HEAD
             query_cmd = [
                 "bazel",
                 "query",
                 "kind(\".*_binary|.*_library\", //...)",  # Removed extra quotes
             ]
-=======
-            # Query for all built targets
-            query_cmd = ["bazel", "query", "'kind(\".*_binary|.*_library\", //...)'"]
->>>>>>> a37a1382
 
             query_result = await self.run_command(query_cmd)
             if not query_result.success:
                 self.status = BuildStatus.FAILED
                 logger.error(
+                    f"Failed to query targets for installation: {query_result.error}"
+                )
                     f"Failed to query targets for installation: {query_result.error}"
                 )
                 raise InstallationError(
@@ -187,16 +166,10 @@
                 install_marker_path = (
                     Path(self.install_prefix) / "bazel_install_marker.txt"
                 )
-<<<<<<< HEAD
                 install_marker_path.write_text(
                     f"Bazel build installed from {self.source_dir}\n"
                     f"Available targets:\n{query_result.output}"
                 )
-=======
-                with open(install_marker_path, "w") as f:
-                    f.write(f"Bazel build installed from {self.source_dir}\n")
-                    f.write(f"Available targets:\n{query_result.output}")
->>>>>>> a37a1382
 
                 build_result = BuildResult(
                     success=True,
@@ -204,12 +177,15 @@
                     error="",
                     exit_code=0,
                     execution_time=0.0,
+                    execution_time=0.0,
                 )
 
                 self.status = BuildStatus.COMPLETED
                 logger.success(
                     f"Project installed successfully to {self.install_prefix}"
                 )
+                    f"Project installed successfully to {self.install_prefix}"
+                )
                 return build_result
 
             except Exception as e:
@@ -218,15 +194,7 @@
                 logger.error(error_msg)
 
                 build_result = BuildResult(
-<<<<<<< HEAD
                     success=False, output="", error=error_msg, exit_code=1, execution_time=0.0
-=======
-                    success=False,
-                    output="",
-                    error=error_msg,
-                    exit_code=1,
-                    execution_time=0.0,
->>>>>>> a37a1382
                 )
 
                 raise InstallationError(error_msg)
@@ -249,11 +217,7 @@
                 f"--jobs={self.parallel}",
                 "--test_output=errors",
                 "//...",
-<<<<<<< HEAD
             ] + (self.options or [])
-=======
-            ] + self.options
->>>>>>> a37a1382
 
             if self.verbose:
                 test_cmd += ["--verbose_failures", "--test_output=all"]
@@ -281,6 +245,8 @@
                 logger.success(
                     f"Documentation generated successfully with target '{doc_target}'"
                 )
+                    f"Documentation generated successfully with target '{doc_target}'"
+                )
             return result
         except BuildError as e:
             logger.error(f"Documentation generation failed: {str(e)}")
