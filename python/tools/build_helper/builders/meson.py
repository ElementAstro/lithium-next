#!/usr/bin/env python3
# -*- coding: utf-8 -*-
"""
MesonBuilder implementation for building projects using Meson.
"""

import os
from pathlib import Path
from typing import Dict, List, Optional, Union

from loguru import logger

from ..core.base import BuildHelperBase
from ..core.models import BuildStatus, BuildResult
from ..core.errors import ConfigurationError, BuildError, InstallationError, TestError


class MesonBuilder(BuildHelperBase):
    """
    MesonBuilder is a utility class to handle building projects using Meson.

    This class provides functionality specific to Meson build systems, including
    configuration, building, installation, testing, and documentation generation.
    """

    def __init__(
        self,
        source_dir: Union[Path, str],
        build_dir: Union[Path, str],
        build_type: str = "debug",
        install_prefix: Optional[Union[Path, str]] = None,
        meson_options: Optional[List[str]] = None,
        env_vars: Optional[Dict[str, str]] = None,
        verbose: bool = False,
        parallel: int = os.cpu_count() or 4,
    ) -> None:
        super().__init__(
            source_dir,
            build_dir,
            install_prefix,
            meson_options,
            env_vars,
            verbose,
            parallel,
        )
        self.build_type = build_type

        # Meson-specific cache keys
        # self._meson_version = await self._get_meson_version() # Cannot call async in __init__

        logger.debug(f"MesonBuilder initialized with build_type={build_type}")

    async def _get_meson_version(self) -> str:
        """Get the Meson version string asynchronously."""
        try:
<<<<<<< HEAD
            result = await self.run_command(["meson", "--version"])
            if result.success:
                version = result.output.strip()  # Changed from stdout to output
                logger.debug(f"Detected Meson: {version}")
                return version
            else:
                logger.warning(
                    f"Failed to determine Meson version: {result.error}")
                return ""
        except Exception as e:
            logger.warning(
                f"Failed to determine Meson version due to exception: {e}")
=======
            result = subprocess.run(
                ["meson", "--version"], capture_output=True, text=True, check=True
            )
            version = result.stdout.strip()
            logger.debug(f"Detected Meson: {version}")
            return version
        except subprocess.SubprocessError:
            logger.warning("Failed to determine Meson version")
>>>>>>> a37a1382
            return ""

    async def configure(self) -> BuildResult:
        """Configure the Meson build system asynchronously."""
        self.status = BuildStatus.CONFIGURING
        logger.info(f"Configuring Meson build in {self.build_dir}")

        self.build_dir.mkdir(parents=True, exist_ok=True)

        meson_args = [
            "meson",
            "setup",
            str(self.build_dir),
            str(self.source_dir),
            f"--buildtype={self.build_type}",
            f"--prefix={self.install_prefix}",
        ] + (self.options or [])  # Ensure options is not None

        if self.verbose:
            meson_args.append("--verbose")

        # Fixed: Pass the list directly instead of unpacking with *
        result = await self.run_command(meson_args)

        if result.success:
            self.status = BuildStatus.COMPLETED
            logger.success("Meson configuration successful")
        else:
            self.status = BuildStatus.FAILED
            logger.error(f"Meson configuration failed: {result.error}")
            raise ConfigurationError(f"Meson configuration failed: {result.error}")

        return result

    async def build(self, target: str = "") -> BuildResult:
        """Build the project using Meson asynchronously."""
        self.status = BuildStatus.BUILDING
        logger.info(
            f"Building {'target ' + target if target else 'project'} using Meson"
        )

        build_cmd = [
            "meson",
            "compile",
            "-C",
            str(self.build_dir),
            f"-j{self.parallel}",
        ]

        if target:
            build_cmd.append(target)

        if self.verbose:
            build_cmd.append("--verbose")

        # Fixed: Pass the list directly instead of unpacking with *
        result = await self.run_command(build_cmd)

        if result.success:
            self.status = BuildStatus.COMPLETED
            logger.success(
                f"Build of {'target ' + target if target else 'project'} successful"
            )
        else:
            self.status = BuildStatus.FAILED
            logger.error(f"Build failed: {result.error}")
            raise BuildError(f"Meson build failed: {result.error}")

        return result

    async def install(self) -> BuildResult:
        """Install the project to the specified prefix asynchronously."""
        self.status = BuildStatus.INSTALLING
        logger.info(f"Installing project to {self.install_prefix}")

<<<<<<< HEAD
        # Fixed: Pass as a list instead of separate arguments
        result = await self.run_command([
            "meson",
            "install",
            "-C",
            str(self.build_dir)
        ])
=======
        # Run Meson install
        result = self.run_command("meson", "install", "-C", str(self.build_dir))
>>>>>>> a37a1382

        if result.success:
            self.status = BuildStatus.COMPLETED
            logger.success(f"Project installed successfully to {self.install_prefix}")
        else:
            self.status = BuildStatus.FAILED
            logger.error(f"Installation failed: {result.error}")
            raise InstallationError(f"Meson installation failed: {result.error}")

        return result

    async def test(self) -> BuildResult:
        """Run tests using Meson, with error logs printed on failures asynchronously."""
        self.status = BuildStatus.TESTING
        logger.info("Running tests with Meson")

<<<<<<< HEAD
        test_cmd = [
            "meson",
            "test",
            "-C",
            str(self.build_dir),
            "--print-errorlogs"
        ]
=======
        # Construct Meson test command
        test_cmd = ["meson", "test", "-C", str(self.build_dir), "--print-errorlogs"]
>>>>>>> a37a1382

        if self.verbose:
            test_cmd.append("-v")

        # Fixed: Pass the list directly instead of unpacking with *
        result = await self.run_command(test_cmd)

        if result.success:
            self.status = BuildStatus.COMPLETED
            logger.success("All tests passed")
        else:
            self.status = BuildStatus.FAILED
            logger.error(f"Some tests failed: {result.error}")
            raise TestError(f"Meson tests failed: {result.error}")

        return result

    async def generate_docs(self, doc_target: str = "doc") -> BuildResult:
        """Generate documentation using the specified documentation target asynchronously."""
        self.status = BuildStatus.GENERATING_DOCS
        logger.info(f"Generating documentation with target '{doc_target}'")

        try:
            result = await self.build(doc_target)
            if result.success:
                logger.success(
                    f"Documentation generated successfully with target '{doc_target}'"
                )
            return result
        except BuildError as e:
            logger.error(f"Documentation generation failed: {str(e)}")
            raise e<|MERGE_RESOLUTION|>--- conflicted
+++ resolved
@@ -53,7 +53,6 @@
     async def _get_meson_version(self) -> str:
         """Get the Meson version string asynchronously."""
         try:
-<<<<<<< HEAD
             result = await self.run_command(["meson", "--version"])
             if result.success:
                 version = result.output.strip()  # Changed from stdout to output
@@ -66,16 +65,6 @@
         except Exception as e:
             logger.warning(
                 f"Failed to determine Meson version due to exception: {e}")
-=======
-            result = subprocess.run(
-                ["meson", "--version"], capture_output=True, text=True, check=True
-            )
-            version = result.stdout.strip()
-            logger.debug(f"Detected Meson: {version}")
-            return version
-        except subprocess.SubprocessError:
-            logger.warning("Failed to determine Meson version")
->>>>>>> a37a1382
             return ""
 
     async def configure(self) -> BuildResult:
@@ -151,7 +140,6 @@
         self.status = BuildStatus.INSTALLING
         logger.info(f"Installing project to {self.install_prefix}")
 
-<<<<<<< HEAD
         # Fixed: Pass as a list instead of separate arguments
         result = await self.run_command([
             "meson",
@@ -159,10 +147,6 @@
             "-C",
             str(self.build_dir)
         ])
-=======
-        # Run Meson install
-        result = self.run_command("meson", "install", "-C", str(self.build_dir))
->>>>>>> a37a1382
 
         if result.success:
             self.status = BuildStatus.COMPLETED
@@ -179,7 +163,6 @@
         self.status = BuildStatus.TESTING
         logger.info("Running tests with Meson")
 
-<<<<<<< HEAD
         test_cmd = [
             "meson",
             "test",
@@ -187,10 +170,6 @@
             str(self.build_dir),
             "--print-errorlogs"
         ]
-=======
-        # Construct Meson test command
-        test_cmd = ["meson", "test", "-C", str(self.build_dir), "--print-errorlogs"]
->>>>>>> a37a1382
 
         if self.verbose:
             test_cmd.append("-v")
