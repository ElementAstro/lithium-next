#!/usr/bin/env python3
# -*- coding: utf-8 -*-
"""
Base class for build helpers providing shared asynchronous functionality with modern Python features.
"""

from __future__ import annotations

import os
import json
import shutil
import asyncio
import time
import resource
from abc import ABC, abstractmethod
from pathlib import Path
from typing import Dict, List, Any, Optional, Union, Callable, Awaitable, AsyncContextManager
from contextlib import asynccontextmanager

from loguru import logger

from .models import BuildStatus, BuildResult, BuildOptions, BuildSession
from .errors import BuildError, ErrorContext, handle_build_error


class BuildHelperBase(ABC):
    """
    Abstract base class for build helpers providing shared asynchronous functionality.

    This class defines the common interface and behavior for all build system
    implementations, leveraging asyncio for non-blocking operations and modern
    Python features for enhanced performance and maintainability.

    Attributes:
        source_dir: Path to the source directory.
        build_dir: Path to the build directory.
        install_prefix: Directory where the project will be installed.
        options: Additional options for the build system.
        env_vars: Environment variables for the build process.
        verbose: Flag to enable verbose output during execution.
        parallel: Number of parallel jobs to use for building.
        run_command: The asynchronous command runner.
    """

    def __init__(
        self,
        source_dir: Union[Path, str],
        build_dir: Union[Path, str],
        install_prefix: Optional[Union[Path, str]] = None,
        options: Optional[List[str]] = None,
        env_vars: Optional[Dict[str, str]] = None,
        verbose: bool = False,
        parallel: int = os.cpu_count() or 4,
        command_runner: Optional[Callable[[List[str]], Awaitable[BuildResult]]] = None,
    ) -> None:
<<<<<<< HEAD
        self.source_dir = Path(source_dir).resolve()
        self.build_dir = Path(build_dir).resolve()
        self.install_prefix = (
            Path(install_prefix).resolve() 
            if install_prefix 
            else self.build_dir / "install"
=======
        # Convert string paths to Path objects if necessary
        self.source_dir = (
            source_dir if isinstance(source_dir, Path) else Path(source_dir)
        )
        self.build_dir = build_dir if isinstance(build_dir, Path) else Path(build_dir)
        self.install_prefix = (
            install_prefix if install_prefix is not None else self.build_dir / "install"
>>>>>>> a37a1382
        )

        self.options = options or []
        self.env_vars = env_vars or {}
        self.verbose = verbose
        self.parallel = max(1, parallel)  # Ensure at least 1 parallel job

        self.status = BuildStatus.NOT_STARTED
        self.last_result: Optional[BuildResult] = None

        self.cache_file = self.build_dir / ".build_cache.json"
        self._cache: Dict[str, Any] = {}
        self._load_cache()

        # Ensure build directory exists
        self.build_dir.mkdir(parents=True, exist_ok=True)

        # Use a provided command runner or default to internal async runner
        self.run_command = command_runner or self._default_run_command_async

        logger.debug(
<<<<<<< HEAD
            f"Initialized {self.__class__.__name__}",
            extra={
                "source_dir": str(self.source_dir),
                "build_dir": str(self.build_dir),
                "install_prefix": str(self.install_prefix),
                "parallel": self.parallel,
                "verbose": self.verbose
            }
=======
            f"Initialized {self.__class__.__name__} with source={self.source_dir}, build={self.build_dir}"
>>>>>>> a37a1382
        )

    def _load_cache(self) -> None:
        """Load build cache from disk with error handling."""
        if not self.cache_file.exists():
            self._cache = {}
            return

        try:
            cache_data = self.cache_file.read_text(encoding='utf-8')
            self._cache = json.loads(cache_data)
            logger.debug(f"Loaded build cache from {self.cache_file}")
        except (json.JSONDecodeError, OSError, UnicodeDecodeError) as e:
            logger.warning(f"Failed to load build cache: {e}")
            self._cache = {}

    def _save_cache(self) -> None:
        """Save build cache to disk with error handling."""
        try:
            self.cache_file.parent.mkdir(parents=True, exist_ok=True)
            cache_data = json.dumps(self._cache, indent=2, ensure_ascii=False)
            self.cache_file.write_text(cache_data, encoding='utf-8')
            logger.debug(f"Saved build cache to {self.cache_file}")
        except (OSError, UnicodeEncodeError) as e:
            logger.warning(f"Failed to save build cache: {e}")

    def _get_resource_usage(self) -> Dict[str, float]:
        """Get current resource usage metrics."""
        try:
<<<<<<< HEAD
            usage = resource.getrusage(resource.RUSAGE_SELF)
            return {
                "user_time": usage.ru_utime,
                "system_time": usage.ru_stime,
                "max_memory_kb": usage.ru_maxrss,
                "page_faults": float(usage.ru_majflt + usage.ru_minflt),
            }
        except (OSError, AttributeError):
            return {}

    async def _default_run_command_async(self, cmd: List[str]) -> BuildResult:
        """Default asynchronous command runner with enhanced error handling and metrics."""
=======
            result = subprocess.run(
                cmd, check=True, capture_output=True, text=True, env=env
            )
            end_time = time.time()

            # Create BuildResult object
            build_result = BuildResult(
                success=True,
                output=result.stdout,
                error=result.stderr,
                exit_code=result.returncode,
                execution_time=end_time - start_time,
            )

            if self.verbose:
                logger.info(result.stdout)
                if result.stderr:
                    logger.warning(result.stderr)

            self.last_result = build_result
            return build_result

        except subprocess.CalledProcessError as e:
            end_time = time.time()

            # Create BuildResult object for the error
            build_result = BuildResult(
                success=False,
                output=e.stdout if e.stdout else "",
                error=e.stderr if e.stderr else str(e),
                exit_code=e.returncode,
                execution_time=end_time - start_time,
            )

            logger.error(f"Command failed: {cmd_str}")
            logger.error(f"Error message: {build_result.error}")

            self.last_result = build_result
            self.status = BuildStatus.FAILED
            return build_result

    async def run_command_async(self, *cmd: str) -> BuildResult:
        """
        Run a shell command asynchronously with environment variables and logging.

        Args:
            *cmd (str): The command and its arguments as separate strings.

        Returns:
            BuildResult: Object containing the execution status and details.
        """
>>>>>>> a37a1382
        cmd_str = " ".join(cmd)
        logger.info(f"Running async: {cmd_str}")

        # Prepare environment
        env = os.environ.copy()
        env.update(self.env_vars)

        # Track timing and resources
        start_time = time.time()
        start_resources = self._get_resource_usage()

        try:
            # Create subprocess with better error handling
            process = await asyncio.create_subprocess_exec(
                *cmd,
                stdout=asyncio.subprocess.PIPE,
                stderr=asyncio.subprocess.PIPE,
                env=env,
<<<<<<< HEAD
                cwd=self.build_dir
=======
>>>>>>> a37a1382
            )

            # Wait for process completion with timeout
            try:
                stdout, stderr = await asyncio.wait_for(
                    process.communicate(),
                    timeout=3600  # 1 hour timeout
                )
            except asyncio.TimeoutError:
                process.kill()
                await process.wait()
                raise BuildError(
                    f"Command timed out after 1 hour: {cmd_str}",
                    context=ErrorContext(
                        command=cmd_str,
                        working_directory=self.build_dir,
                        environment_vars=self.env_vars
                    )
                )

            exit_code = process.returncode or 0
            end_time = time.time()
            end_resources = self._get_resource_usage()

            # Calculate resource metrics
            memory_usage = None
            cpu_time = None
            if start_resources and end_resources:
                memory_usage = int(end_resources.get("max_memory_kb", 0) * 1024)  # Convert to bytes
                cpu_time = (
                    end_resources.get("user_time", 0) - start_resources.get("user_time", 0) +
                    end_resources.get("system_time", 0) - start_resources.get("system_time", 0)
                )

            success = exit_code == 0
            execution_time = end_time - start_time

            build_result = BuildResult(
                success=success,
<<<<<<< HEAD
                output=stdout.decode('utf-8', errors='replace').strip(),
                error=stderr.decode('utf-8', errors='replace').strip(),
                exit_code=exit_code,
                execution_time=execution_time,
                memory_usage=memory_usage,
                cpu_time=cpu_time
=======
                output=stdout.decode() if isinstance(stdout, bytes) else str(stdout),
                error=stderr.decode() if isinstance(stderr, bytes) else str(stderr),
                exit_code=exit_code or 0,
                execution_time=end_time - start_time,
>>>>>>> a37a1382
            )

            # Enhanced logging
            if self.verbose:
                if build_result.output:
                    logger.info(f"Command output: {build_result.output}")
                if build_result.error and not success:
                    logger.warning(f"Command stderr: {build_result.error}")

            # Log result with metrics
            build_result.log_result(f"command: {cmd[0]}")

            self.last_result = build_result
            if not success:
                self.status = BuildStatus.FAILED

            return build_result

<<<<<<< HEAD
        except FileNotFoundError as e:
            error_context = ErrorContext(
                command=cmd_str,
                working_directory=self.build_dir,
                environment_vars=self.env_vars,
                execution_time=time.time() - start_time
=======
        except Exception as e:
            end_time = time.time()

            # Create BuildResult object for the error
            build_result = BuildResult(
                success=False,
                output="",
                error=str(e),
                exit_code=1,
                execution_time=end_time - start_time,
>>>>>>> a37a1382
            )
            raise handle_build_error("_default_run_command_async", e, context=error_context)

        except Exception as e:
            error_context = ErrorContext(
                command=cmd_str,
                working_directory=self.build_dir,
                environment_vars=self.env_vars,
                execution_time=time.time() - start_time
            )
            self.status = BuildStatus.FAILED
            raise handle_build_error("_default_run_command_async", e, context=error_context)

    async def clean(self) -> BuildResult:
        """Clean build directory with improved error handling and preservation of important files."""
        self.status = BuildStatus.CLEANING
        logger.info(f"Cleaning build directory: {self.build_dir}")

        start_time = time.time()
        preserved_files = {self.cache_file}  # Files to preserve during cleaning
        errors: List[str] = []

        try:
<<<<<<< HEAD
=======
            # Save cache to reload after cleaning
            cache_content = None
            if self.cache_file.exists():
                try:
                    with open(self.cache_file, "r") as f:
                        cache_content = f.read()
                except IOError as e:
                    logger.warning(f"Failed to backup cache before cleaning: {e}")

            # Remove all contents of the build directory
>>>>>>> a37a1382
            if self.build_dir.exists():
                # Backup important files
                backups: Dict[Path, bytes] = {}
                for file_path in preserved_files:
                    if file_path.exists():
                        try:
                            backups[file_path] = file_path.read_bytes()
                        except OSError as e:
                            logger.warning(f"Failed to backup {file_path}: {e}")

                # Remove all contents
                for item in self.build_dir.iterdir():
                    try:
                        if item.is_dir():
                            shutil.rmtree(item)
                        else:
                            item.unlink()
                    except OSError as e:
                        errors.append(f"Error removing {item}: {e}")
                        logger.warning(f"Failed to remove {item}: {e}")

                # Restore backed up files
                for file_path, content in backups.items():
                    try:
                        file_path.parent.mkdir(parents=True, exist_ok=True)
                        file_path.write_bytes(content)
                    except OSError as e:
                        errors.append(f"Error restoring {file_path}: {e}")
                        logger.warning(f"Failed to restore {file_path}: {e}")
            else:
                self.build_dir.mkdir(parents=True, exist_ok=True)

<<<<<<< HEAD
=======
            # Restore cache if it was backed up
            if cache_content is not None:
                try:
                    with open(self.cache_file, "w") as f:
                        f.write(cache_content)
                except IOError as e:
                    logger.warning(f"Failed to restore cache after cleaning: {e}")

>>>>>>> a37a1382
        except Exception as e:
            errors.append(str(e))
            logger.error(f"Unexpected error during cleaning: {e}")

        end_time = time.time()
        success = len(errors) == 0
        error_message = "\n".join(errors) if errors else ""

        build_result = BuildResult(
            success=success,
            output=f"Cleaned build directory: {self.build_dir}" if success else "",
            error=error_message,
            exit_code=0 if success else 1,
            execution_time=end_time - start_time,
        )

        if success:
            logger.success(f"Successfully cleaned build directory: {self.build_dir}")
            self.status = BuildStatus.COMPLETED
        else:
            logger.error(f"Failed to clean build directory: {self.build_dir}")
            self.status = BuildStatus.FAILED

        self.last_result = build_result
        return build_result

    @asynccontextmanager
    async def build_session(self, session_id: str) -> AsyncContextManager[BuildSession]:
        """Context manager for tracking build sessions."""
        session = BuildSession(session_id=session_id)
        async with session:
            yield session

    def get_status(self) -> BuildStatus:
        """Get current build status."""
        return self.status

    def get_last_result(self) -> Optional[BuildResult]:
        """Get last build result."""
        return self.last_result

<<<<<<< HEAD
    def get_cache_value(self, key: str, default: Any = None) -> Any:
        """Get value from build cache."""
        return self._cache.get(key, default)
=======
    @classmethod
    def from_options(cls, options: BuildOptions) -> "BuildHelperBase":
        """
        Create a BuildHelperBase instance from a BuildOptions dictionary.

        This class method creates an instance of the derived class using
        the provided options dictionary.
>>>>>>> a37a1382

    def set_cache_value(self, key: str, value: Any) -> None:
        """Set value in build cache and save."""
        self._cache[key] = value
        self._save_cache()

    @classmethod
    def from_options(cls, options: BuildOptions) -> BuildHelperBase:
        """Create builder instance from BuildOptions."""
        return cls(
<<<<<<< HEAD
            source_dir=options.source_dir,
            build_dir=options.build_dir,
            install_prefix=options.install_prefix,
            options=options.options,
            env_vars=options.env_vars,
            verbose=options.verbose,
            parallel=options.parallel
=======
            source_dir=options.get("source_dir", Path(".")),
            build_dir=options.get("build_dir", Path("build")),
            install_prefix=options.get("install_prefix"),
            options=options.get("options", []),
            env_vars=options.get("env_vars", {}),
            verbose=options.get("verbose", False),
            parallel=options.get("parallel", os.cpu_count() or 4),
>>>>>>> a37a1382
        )

    # Abstract methods that must be implemented by subclasses
    @abstractmethod
    async def configure(self) -> BuildResult:
        """Configure the build system."""
        pass

    @abstractmethod
    async def build(self, target: str = "") -> BuildResult:
        """Build the project with optional target."""
        pass

    @abstractmethod
    async def install(self) -> BuildResult:
        """Install the project."""
        pass

    @abstractmethod
    async def test(self) -> BuildResult:
        """Run project tests."""
        pass

    @abstractmethod
    async def generate_docs(self, doc_target: str = "doc") -> BuildResult:
        """Generate project documentation."""
        pass

    async def full_build_workflow(
        self,
        *,
        clean_first: bool = False,
        run_tests: bool = True,
        install_after_build: bool = False,
        generate_docs: bool = False,
        target: str = ""
    ) -> List[BuildResult]:
        """
        Execute a complete build workflow with configurable steps.
        
        Args:
            clean_first: Whether to clean before building
            run_tests: Whether to run tests after building
            install_after_build: Whether to install after building
            generate_docs: Whether to generate documentation
            target: Specific build target
            
        Returns:
            List of BuildResult objects for each step
        """
        results: List[BuildResult] = []
        
        try:
            if clean_first:
                results.append(await self.clean())
                
            results.append(await self.configure())
            results.append(await self.build(target))
            
            if run_tests:
                results.append(await self.test())
                
            if generate_docs:
                results.append(await self.generate_docs())
                
            if install_after_build:
                results.append(await self.install())
                
        except BuildError as e:
            logger.error(f"Build workflow failed: {e}")
            raise
            
        return results<|MERGE_RESOLUTION|>--- conflicted
+++ resolved
@@ -53,22 +53,12 @@
         parallel: int = os.cpu_count() or 4,
         command_runner: Optional[Callable[[List[str]], Awaitable[BuildResult]]] = None,
     ) -> None:
-<<<<<<< HEAD
         self.source_dir = Path(source_dir).resolve()
         self.build_dir = Path(build_dir).resolve()
         self.install_prefix = (
             Path(install_prefix).resolve() 
             if install_prefix 
             else self.build_dir / "install"
-=======
-        # Convert string paths to Path objects if necessary
-        self.source_dir = (
-            source_dir if isinstance(source_dir, Path) else Path(source_dir)
-        )
-        self.build_dir = build_dir if isinstance(build_dir, Path) else Path(build_dir)
-        self.install_prefix = (
-            install_prefix if install_prefix is not None else self.build_dir / "install"
->>>>>>> a37a1382
         )
 
         self.options = options or []
@@ -90,7 +80,6 @@
         self.run_command = command_runner or self._default_run_command_async
 
         logger.debug(
-<<<<<<< HEAD
             f"Initialized {self.__class__.__name__}",
             extra={
                 "source_dir": str(self.source_dir),
@@ -99,9 +88,6 @@
                 "parallel": self.parallel,
                 "verbose": self.verbose
             }
-=======
-            f"Initialized {self.__class__.__name__} with source={self.source_dir}, build={self.build_dir}"
->>>>>>> a37a1382
         )
 
     def _load_cache(self) -> None:
@@ -131,7 +117,6 @@
     def _get_resource_usage(self) -> Dict[str, float]:
         """Get current resource usage metrics."""
         try:
-<<<<<<< HEAD
             usage = resource.getrusage(resource.RUSAGE_SELF)
             return {
                 "user_time": usage.ru_utime,
@@ -144,59 +129,6 @@
 
     async def _default_run_command_async(self, cmd: List[str]) -> BuildResult:
         """Default asynchronous command runner with enhanced error handling and metrics."""
-=======
-            result = subprocess.run(
-                cmd, check=True, capture_output=True, text=True, env=env
-            )
-            end_time = time.time()
-
-            # Create BuildResult object
-            build_result = BuildResult(
-                success=True,
-                output=result.stdout,
-                error=result.stderr,
-                exit_code=result.returncode,
-                execution_time=end_time - start_time,
-            )
-
-            if self.verbose:
-                logger.info(result.stdout)
-                if result.stderr:
-                    logger.warning(result.stderr)
-
-            self.last_result = build_result
-            return build_result
-
-        except subprocess.CalledProcessError as e:
-            end_time = time.time()
-
-            # Create BuildResult object for the error
-            build_result = BuildResult(
-                success=False,
-                output=e.stdout if e.stdout else "",
-                error=e.stderr if e.stderr else str(e),
-                exit_code=e.returncode,
-                execution_time=end_time - start_time,
-            )
-
-            logger.error(f"Command failed: {cmd_str}")
-            logger.error(f"Error message: {build_result.error}")
-
-            self.last_result = build_result
-            self.status = BuildStatus.FAILED
-            return build_result
-
-    async def run_command_async(self, *cmd: str) -> BuildResult:
-        """
-        Run a shell command asynchronously with environment variables and logging.
-
-        Args:
-            *cmd (str): The command and its arguments as separate strings.
-
-        Returns:
-            BuildResult: Object containing the execution status and details.
-        """
->>>>>>> a37a1382
         cmd_str = " ".join(cmd)
         logger.info(f"Running async: {cmd_str}")
 
@@ -215,10 +147,7 @@
                 stdout=asyncio.subprocess.PIPE,
                 stderr=asyncio.subprocess.PIPE,
                 env=env,
-<<<<<<< HEAD
                 cwd=self.build_dir
-=======
->>>>>>> a37a1382
             )
 
             # Wait for process completion with timeout
@@ -258,19 +187,12 @@
 
             build_result = BuildResult(
                 success=success,
-<<<<<<< HEAD
                 output=stdout.decode('utf-8', errors='replace').strip(),
                 error=stderr.decode('utf-8', errors='replace').strip(),
                 exit_code=exit_code,
                 execution_time=execution_time,
                 memory_usage=memory_usage,
                 cpu_time=cpu_time
-=======
-                output=stdout.decode() if isinstance(stdout, bytes) else str(stdout),
-                error=stderr.decode() if isinstance(stderr, bytes) else str(stderr),
-                exit_code=exit_code or 0,
-                execution_time=end_time - start_time,
->>>>>>> a37a1382
             )
 
             # Enhanced logging
@@ -289,25 +211,12 @@
 
             return build_result
 
-<<<<<<< HEAD
         except FileNotFoundError as e:
             error_context = ErrorContext(
                 command=cmd_str,
                 working_directory=self.build_dir,
                 environment_vars=self.env_vars,
                 execution_time=time.time() - start_time
-=======
-        except Exception as e:
-            end_time = time.time()
-
-            # Create BuildResult object for the error
-            build_result = BuildResult(
-                success=False,
-                output="",
-                error=str(e),
-                exit_code=1,
-                execution_time=end_time - start_time,
->>>>>>> a37a1382
             )
             raise handle_build_error("_default_run_command_async", e, context=error_context)
 
@@ -331,19 +240,6 @@
         errors: List[str] = []
 
         try:
-<<<<<<< HEAD
-=======
-            # Save cache to reload after cleaning
-            cache_content = None
-            if self.cache_file.exists():
-                try:
-                    with open(self.cache_file, "r") as f:
-                        cache_content = f.read()
-                except IOError as e:
-                    logger.warning(f"Failed to backup cache before cleaning: {e}")
-
-            # Remove all contents of the build directory
->>>>>>> a37a1382
             if self.build_dir.exists():
                 # Backup important files
                 backups: Dict[Path, bytes] = {}
@@ -376,17 +272,6 @@
             else:
                 self.build_dir.mkdir(parents=True, exist_ok=True)
 
-<<<<<<< HEAD
-=======
-            # Restore cache if it was backed up
-            if cache_content is not None:
-                try:
-                    with open(self.cache_file, "w") as f:
-                        f.write(cache_content)
-                except IOError as e:
-                    logger.warning(f"Failed to restore cache after cleaning: {e}")
-
->>>>>>> a37a1382
         except Exception as e:
             errors.append(str(e))
             logger.error(f"Unexpected error during cleaning: {e}")
@@ -405,6 +290,7 @@
 
         if success:
             logger.success(f"Successfully cleaned build directory: {self.build_dir}")
+            logger.success(f"Successfully cleaned build directory: {self.build_dir}")
             self.status = BuildStatus.COMPLETED
         else:
             logger.error(f"Failed to clean build directory: {self.build_dir}")
@@ -428,19 +314,9 @@
         """Get last build result."""
         return self.last_result
 
-<<<<<<< HEAD
     def get_cache_value(self, key: str, default: Any = None) -> Any:
         """Get value from build cache."""
         return self._cache.get(key, default)
-=======
-    @classmethod
-    def from_options(cls, options: BuildOptions) -> "BuildHelperBase":
-        """
-        Create a BuildHelperBase instance from a BuildOptions dictionary.
-
-        This class method creates an instance of the derived class using
-        the provided options dictionary.
->>>>>>> a37a1382
 
     def set_cache_value(self, key: str, value: Any) -> None:
         """Set value in build cache and save."""
@@ -451,7 +327,6 @@
     def from_options(cls, options: BuildOptions) -> BuildHelperBase:
         """Create builder instance from BuildOptions."""
         return cls(
-<<<<<<< HEAD
             source_dir=options.source_dir,
             build_dir=options.build_dir,
             install_prefix=options.install_prefix,
@@ -459,15 +334,6 @@
             env_vars=options.env_vars,
             verbose=options.verbose,
             parallel=options.parallel
-=======
-            source_dir=options.get("source_dir", Path(".")),
-            build_dir=options.get("build_dir", Path("build")),
-            install_prefix=options.get("install_prefix"),
-            options=options.get("options", []),
-            env_vars=options.get("env_vars", {}),
-            verbose=options.get("verbose", False),
-            parallel=options.get("parallel", os.cpu_count() or 4),
->>>>>>> a37a1382
         )
 
     # Abstract methods that must be implemented by subclasses
