"""
Main entry point for command-line execution of Git utilities.
"""

import sys
import os
import json
from pathlib import Path

from loguru import logger

from .cli import setup_parser
from .exceptions import (
<<<<<<< HEAD
    GitException, GitCommandError, GitRepositoryNotFound,
    GitBranchError, GitMergeConflict, GitRebaseConflictError, GitCherryPickError
=======
    GitException,
    GitCommandError,
    GitRepositoryNotFound,
    GitBranchError,
    GitMergeConflict,
>>>>>>> a37a1382
)
from .models import GitResult


def configure_logging():
    """Configure loguru logger."""
    logger.remove()

    logger.add(
        sys.stderr,
        format="<green>{time:YYYY-MM-DD HH:mm:ss}</green> | <level>{level: <8}</level> | <cyan>{name}</cyan>:<cyan>{function}</cyan>:<cyan>{line}</cyan> - <level>{message}</level>",
        level="INFO",
        colorize=True,
    )

    log_dir = Path.home() / ".git_utils" / "logs"
    log_dir.mkdir(parents=True, exist_ok=True)
    log_file = log_dir / "git_utils.log"

    logger.add(
        log_file,
        format="{time:YYYY-MM-DD HH:mm:ss} | {level: <8} | {name}:{function}:{line} - {message}",
        level="DEBUG",
        rotation="10 MB",
        retention="1 week",
    )


def main():
    """
    Main function for command-line execution.

    This function parses command-line arguments and executes the corresponding
    Git operation, printing the result to the console.
    """
    configure_logging()

    parser = setup_parser()

    args = parser.parse_args()

    logger.debug(f"Command-line arguments: {args}")

    try:
<<<<<<< HEAD
        if hasattr(args, 'func'):
=======
        # Execute the selected function
        if hasattr(args, "func"):
>>>>>>> a37a1382
            logger.info(f"Executing command: {args.command}")
            result = args.func(args)

            if isinstance(result, GitResult):
                if result.success:
                    if hasattr(args, 'json') and args.json and result.data is not None:
                        print(json.dumps(result.data, default=lambda o: o.__dict__, indent=2))
                    elif result.output:
                        print(result.output)
                    else:
                        print(result.message)
                    sys.exit(0)
                else:
                    print(
                        f"Error: {result.error if result.error else result.message}",
                        file=sys.stderr,
                    )
                    sys.exit(1)
        else:
            logger.debug("No command specified, showing help")
            parser.print_help()

    except GitCommandError as e:
        logger.error(f"Git command error: {e}")
        print(f"Git command error: {e}", file=sys.stderr)
        sys.exit(1)
    except (GitRepositoryNotFound, GitBranchError, GitMergeConflict, GitRebaseConflictError, GitCherryPickError) as e:
        logger.error(f"Git operation error: {e}")
        print(f"Git operation error: {e}", file=sys.stderr)
        sys.exit(1)
    except GitException as e:
        logger.error(f"Git error: {e}")
        print(f"Git error: {e}", file=sys.stderr)
        sys.exit(1)
    except Exception as e:
        logger.exception(f"Unexpected error: {e}")
        print(f"Unexpected error: {e}", file=sys.stderr)
        sys.exit(1)


if __name__ == "__main__":
    main()<|MERGE_RESOLUTION|>--- conflicted
+++ resolved
@@ -11,16 +11,8 @@
 
 from .cli import setup_parser
 from .exceptions import (
-<<<<<<< HEAD
     GitException, GitCommandError, GitRepositoryNotFound,
     GitBranchError, GitMergeConflict, GitRebaseConflictError, GitCherryPickError
-=======
-    GitException,
-    GitCommandError,
-    GitRepositoryNotFound,
-    GitBranchError,
-    GitMergeConflict,
->>>>>>> a37a1382
 )
 from .models import GitResult
 
@@ -65,12 +57,7 @@
     logger.debug(f"Command-line arguments: {args}")
 
     try:
-<<<<<<< HEAD
         if hasattr(args, 'func'):
-=======
-        # Execute the selected function
-        if hasattr(args, "func"):
->>>>>>> a37a1382
             logger.info(f"Executing command: {args.command}")
             result = args.func(args)
 
